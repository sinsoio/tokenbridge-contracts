--- conflicted
+++ resolved
@@ -34,12 +34,9 @@
         uint256 _minPerTx,
         uint256 _foreignGasPrice,
         uint256 _requiredBlockConfirmations,
-<<<<<<< HEAD
+        uint256 _homeDailyLimit,
+        uint256 _homeMaxPerTx,
         address _owner
-=======
-        uint256 _homeDailyLimit,
-        uint256 _homeMaxPerTx
->>>>>>> 96239886
     ) public returns(bool) {
         require(!isInitialized());
         require(_validatorContract != address(0));
@@ -55,12 +52,9 @@
         uintStorage[keccak256("minPerTx")] = _minPerTx;
         uintStorage[keccak256("gasPrice")] = _foreignGasPrice;
         uintStorage[keccak256("requiredBlockConfirmations")] = _requiredBlockConfirmations;
-<<<<<<< HEAD
-        setOwner(_owner);
-=======
         uintStorage[keccak256("homeDailyLimit")] = _homeDailyLimit;
         uintStorage[keccak256("homeMaxPerTx")] = _homeMaxPerTx;
->>>>>>> 96239886
+        setOwner(_owner);
         setInitialize(true);
         return isInitialized();
     }
