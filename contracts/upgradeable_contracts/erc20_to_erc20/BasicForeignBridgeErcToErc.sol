pragma solidity 0.4.24;


<<<<<<< HEAD
import "../BasicTokenBridge.sol";
=======
>>>>>>> df1fa675
import "../BasicForeignBridge.sol";
import "openzeppelin-solidity/contracts/token/ERC20/ERC20Basic.sol";


<<<<<<< HEAD
contract BasicForeignBridgeErcToErc is BasicTokenBridge, BasicForeignBridge {
=======
contract BasicForeignBridgeErcToErc is BasicForeignBridge {
>>>>>>> df1fa675
    function _initialize(
        address _validatorContract,
        address _erc20token,
        uint256 _requiredBlockConfirmations,
        uint256 _gasPrice,
        uint256 _maxPerTx,
        uint256 _homeDailyLimit,
        uint256 _homeMaxPerTx,
        address _owner
    ) internal {
        require(!isInitialized());
        require(isContract(_validatorContract));
        require(_requiredBlockConfirmations != 0);
        require(_gasPrice > 0);
        require(_homeMaxPerTx < _homeDailyLimit);
        require(_owner != address(0));
        addressStorage[keccak256(abi.encodePacked("validatorContract"))] = _validatorContract;
        setErc20token(_erc20token);
        uintStorage[keccak256(abi.encodePacked("deployedAtBlock"))] = block.number;
        uintStorage[keccak256(abi.encodePacked("requiredBlockConfirmations"))] = _requiredBlockConfirmations;
        uintStorage[keccak256(abi.encodePacked("gasPrice"))] = _gasPrice;
        uintStorage[keccak256(abi.encodePacked("maxPerTx"))] = _maxPerTx;
        uintStorage[keccak256(abi.encodePacked("executionDailyLimit"))] = _homeDailyLimit;
        uintStorage[keccak256(abi.encodePacked("executionMaxPerTx"))] = _homeMaxPerTx;
        setOwner(_owner);
        setInitialize();
    }

    function getBridgeMode() public pure returns(bytes4 _data) {
        return bytes4(keccak256(abi.encodePacked("erc-to-erc-core")));
    }

    function claimTokens(address _token, address _to) public {
        require(_token != address(erc20token()));
        super.claimTokens(_token, _to);
    }

    function onExecuteMessage(address _recipient, uint256 _amount, bytes32 _txHash) internal returns(bool){
        setTotalExecutedPerDay(getCurrentDay(), totalExecutedPerDay(getCurrentDay()).add(_amount));
        return erc20token().transfer(_recipient, _amount);
    }

    function onFailedMessage(address, uint256, bytes32) internal {
        revert();
    }

    function erc20token() public view returns(ERC20Basic);

    function setErc20token(address _token) internal;
}<|MERGE_RESOLUTION|>--- conflicted
+++ resolved
@@ -1,19 +1,11 @@
 pragma solidity 0.4.24;
 
 
-<<<<<<< HEAD
-import "../BasicTokenBridge.sol";
-=======
->>>>>>> df1fa675
 import "../BasicForeignBridge.sol";
 import "openzeppelin-solidity/contracts/token/ERC20/ERC20Basic.sol";
 
 
-<<<<<<< HEAD
-contract BasicForeignBridgeErcToErc is BasicTokenBridge, BasicForeignBridge {
-=======
 contract BasicForeignBridgeErcToErc is BasicForeignBridge {
->>>>>>> df1fa675
     function _initialize(
         address _validatorContract,
         address _erc20token,
