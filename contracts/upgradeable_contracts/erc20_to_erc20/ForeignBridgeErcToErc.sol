--- conflicted
+++ resolved
@@ -32,16 +32,7 @@
         return ERC20Basic(addressStorage[keccak256(abi.encodePacked("erc20token"))]);
     }
 
-<<<<<<< HEAD
-    function onExecuteMessage(address _recipient, uint256 _amount, bytes32 _txHash) internal returns(bool){
-        setTotalExecutedPerDay(getCurrentDay(), totalExecutedPerDay(getCurrentDay()).add(_amount));
-        return erc20token().transfer(_recipient, _amount);
-    }
-
-    function setErc20token(address _token) private {
-=======
     function setErc20token(address _token) internal {
->>>>>>> 1d61c2ca
         require(_token != address(0) && isContract(_token));
         addressStorage[keccak256(abi.encodePacked("erc20token"))] = _token;
     }
