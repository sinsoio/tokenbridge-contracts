pragma solidity 0.4.24;

import "./BasicForeignBridgeErcToErc.sol";
import "../ERC20Bridge.sol";

contract ForeignBridgeErcToErc is BasicForeignBridgeErcToErc, ERC20Bridge {
    function initialize(
        address _validatorContract,
        address _erc20token,
        uint256 _requiredBlockConfirmations,
        uint256 _gasPrice,
<<<<<<< HEAD
        uint256[] _limitsArray, // [ 0 = _maxPerTx, 1 = _homeDailyLimit, 2 = _homeMaxPerTx, 3 = _homeMinPerTx ]
        address _owner,
        uint256 _decimalShift
    ) external returns (bool) {
        require(
            _limitsArray[3] > 0 && // _homeMinPerTx > 0
                _limitsArray[2] > _limitsArray[3] && // _homeMaxPerTx > _homeMinPerTx
                _limitsArray[2] < _limitsArray[1] // _homeMaxPerTx < _homeDailyLimit
=======
        uint256[] _dailyLimitMaxPerTxMinPerTxArray, // [ 0 = _dailyLimit, 1 = _maxPerTx, 2 = _minPerTx ]
        uint256[] _homeDailyLimitHomeMaxPerTxArray, // [ 0 = _homeDailyLimit, 1 = _homeMaxPerTx ]
        address _owner,
        uint256 _decimalShift
    ) external returns (bool) {
        _initialize(
            _validatorContract,
            _erc20token,
            _requiredBlockConfirmations,
            _gasPrice,
            _dailyLimitMaxPerTxMinPerTxArray,
            _homeDailyLimitHomeMaxPerTxArray,
            _owner,
            _decimalShift
>>>>>>> cc771828
        );

        uintStorage[MAX_PER_TX] = _limitsArray[0];
        uintStorage[EXECUTION_DAILY_LIMIT] = _limitsArray[1];
        uintStorage[EXECUTION_MAX_PER_TX] = _limitsArray[2];
        uintStorage[EXECUTION_MIN_PER_TX] = _limitsArray[3];

        _initialize(_validatorContract, _erc20token, _requiredBlockConfirmations, _gasPrice, _owner, _decimalShift);

        emit ExecutionDailyLimitChanged(_limitsArray[1]);

        return isInitialized();
    }
}<|MERGE_RESOLUTION|>--- conflicted
+++ resolved
@@ -9,41 +9,32 @@
         address _erc20token,
         uint256 _requiredBlockConfirmations,
         uint256 _gasPrice,
-<<<<<<< HEAD
-        uint256[] _limitsArray, // [ 0 = _maxPerTx, 1 = _homeDailyLimit, 2 = _homeMaxPerTx, 3 = _homeMinPerTx ]
+        uint256[] _requestLimitsArray, // [ 0 = _dailyLimit, 1 = _maxPerTx, 2 = _minPerTx ]
+        uint256[] _executionLimitsArray, // [ 0 = _homeDailyLimit, 1 = _homeMaxPerTx, 2 = _homeMinPerTx ]
         address _owner,
         uint256 _decimalShift
     ) external returns (bool) {
         require(
-            _limitsArray[3] > 0 && // _homeMinPerTx > 0
-                _limitsArray[2] > _limitsArray[3] && // _homeMaxPerTx > _homeMinPerTx
-                _limitsArray[2] < _limitsArray[1] // _homeMaxPerTx < _homeDailyLimit
-=======
-        uint256[] _dailyLimitMaxPerTxMinPerTxArray, // [ 0 = _dailyLimit, 1 = _maxPerTx, 2 = _minPerTx ]
-        uint256[] _homeDailyLimitHomeMaxPerTxArray, // [ 0 = _homeDailyLimit, 1 = _homeMaxPerTx ]
-        address _owner,
-        uint256 _decimalShift
-    ) external returns (bool) {
+            _executionLimitsArray[2] > 0 && // _homeMinPerTx > 0
+                _executionLimitsArray[1] > _executionLimitsArray[2] && // _homeMaxPerTx > _homeMinPerTx
+                _executionLimitsArray[1] < _executionLimitsArray[0] // _homeMaxPerTx < _homeDailyLimit
+        );
+
+        uintStorage[EXECUTION_DAILY_LIMIT] = _executionLimitsArray[0];
+        uintStorage[EXECUTION_MAX_PER_TX] = _executionLimitsArray[1];
+        uintStorage[EXECUTION_MIN_PER_TX] = _executionLimitsArray[2];
+
         _initialize(
             _validatorContract,
             _erc20token,
             _requiredBlockConfirmations,
             _gasPrice,
-            _dailyLimitMaxPerTxMinPerTxArray,
-            _homeDailyLimitHomeMaxPerTxArray,
+            _requestLimitsArray,
             _owner,
             _decimalShift
->>>>>>> cc771828
         );
 
-        uintStorage[MAX_PER_TX] = _limitsArray[0];
-        uintStorage[EXECUTION_DAILY_LIMIT] = _limitsArray[1];
-        uintStorage[EXECUTION_MAX_PER_TX] = _limitsArray[2];
-        uintStorage[EXECUTION_MIN_PER_TX] = _limitsArray[3];
-
-        _initialize(_validatorContract, _erc20token, _requiredBlockConfirmations, _gasPrice, _owner, _decimalShift);
-
-        emit ExecutionDailyLimitChanged(_limitsArray[1]);
+        emit ExecutionDailyLimitChanged(_executionLimitsArray[0]);
 
         return isInitialized();
     }
