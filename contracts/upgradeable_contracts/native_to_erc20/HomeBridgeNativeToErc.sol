pragma solidity 0.4.24;
import "../../libraries/SafeMath.sol";
import "../../libraries/Message.sol";
import "../BasicBridge.sol";
import "../../upgradeability/EternalStorage.sol";
import "../BasicHomeBridge.sol";
import "./RewardableHomeBridgeNativeToErc.sol";
import "../Sacrifice.sol";


contract HomeBridgeNativeToErc is EternalStorage, BasicBridge, BasicHomeBridge, RewardableHomeBridgeNativeToErc {

    function () public payable {
        require(msg.value > 0);
        require(msg.data.length == 0);
        require(withinLimit(msg.value));
        setTotalSpentPerDay(getCurrentDay(), totalSpentPerDay(getCurrentDay()).add(msg.value));
        uint256 valueToTransfer = msg.value;
        address feeManager = feeManagerContract();
        if (feeManager != address(0)) {
            uint256 fee = calculateFee(valueToTransfer, false, feeManager, HOME_FEE);
            valueToTransfer = valueToTransfer.sub(fee);
        }
        emit UserRequestForSignature(msg.sender, valueToTransfer);
    }

    function initialize (
        address _validatorContract,
        uint256 _dailyLimit,
        uint256 _maxPerTx,
        uint256 _minPerTx,
        uint256 _homeGasPrice,
        uint256 _requiredBlockConfirmations,
        uint256 _foreignDailyLimit,
        uint256 _foreignMaxPerTx,
        address _owner
    ) public returns(bool)
    {
        _initialize(
            _validatorContract,
            _dailyLimit,
            _maxPerTx,
            _minPerTx,
            _homeGasPrice,
            _requiredBlockConfirmations,
            _foreignDailyLimit,
            _foreignMaxPerTx,
            _owner
        );
        setInitialize(true);
        return isInitialized();
    }

    function rewardableInitialize (
        address _validatorContract,
        uint256 _dailyLimit,
        uint256 _maxPerTx,
        uint256 _minPerTx,
        uint256 _homeGasPrice,
        uint256 _requiredBlockConfirmations,
        uint256 _foreignDailyLimit,
        uint256 _foreignMaxPerTx,
        address _owner,
        address _feeManager,
        uint256 _homeFee,
        uint256 _foreignFee
    ) public returns(bool)
    {
        _initialize(
            _validatorContract,
            _dailyLimit,
            _maxPerTx,
            _minPerTx,
            _homeGasPrice,
            _requiredBlockConfirmations,
            _foreignDailyLimit,
            _foreignMaxPerTx,
            _owner
        );
        require(isContract(_feeManager));
        addressStorage[keccak256(abi.encodePacked("feeManagerContract"))] = _feeManager;
        _setFee(_feeManager, _homeFee, HOME_FEE);
        _setFee(_feeManager, _foreignFee, FOREIGN_FEE);
        setInitialize(true);
        return isInitialized();
    }

    function getBridgeMode() public pure returns(bytes4 _data) {
        return bytes4(keccak256(abi.encodePacked("native-to-erc-core")));
    }

    function _initialize (
        address _validatorContract,
        uint256 _dailyLimit,
        uint256 _maxPerTx,
        uint256 _minPerTx,
        uint256 _homeGasPrice,
        uint256 _requiredBlockConfirmations,
        uint256 _foreignDailyLimit,
        uint256 _foreignMaxPerTx,
        address _owner
    ) internal
    {
        require(!isInitialized());
        require(_validatorContract != address(0) && isContract(_validatorContract));
        require(_homeGasPrice > 0);
        require(_requiredBlockConfirmations > 0);
        require(_minPerTx > 0 && _maxPerTx > _minPerTx && _dailyLimit > _maxPerTx);
        require(_foreignMaxPerTx < _foreignDailyLimit);
        require(_owner != address(0));
        addressStorage[keccak256(abi.encodePacked("validatorContract"))] = _validatorContract;
        uintStorage[keccak256(abi.encodePacked("deployedAtBlock"))] = block.number;
        uintStorage[keccak256(abi.encodePacked("dailyLimit"))] = _dailyLimit;
        uintStorage[keccak256(abi.encodePacked("maxPerTx"))] = _maxPerTx;
        uintStorage[keccak256(abi.encodePacked("minPerTx"))] = _minPerTx;
        uintStorage[keccak256(abi.encodePacked("gasPrice"))] = _homeGasPrice;
        uintStorage[keccak256(abi.encodePacked("requiredBlockConfirmations"))] = _requiredBlockConfirmations;
        uintStorage[keccak256(abi.encodePacked("executionDailyLimit"))] = _foreignDailyLimit;
        uintStorage[keccak256(abi.encodePacked("executionMaxPerTx"))] = _foreignMaxPerTx;
        setOwner(_owner);
    }

<<<<<<< HEAD
    function onSignaturesCollected(bytes _message) internal {
        address feeManager = feeManagerContract();
        if (feeManager != address(0)) {
            address recipient;
            uint256 amount;
            bytes32 txHash;
            address contractAddress;
            (recipient, amount, txHash, contractAddress) = Message.parseMessage(_message);
            uint256 fee = calculateFee(amount, true, feeManager, HOME_FEE);
            if (fee != 0) {
                distributeFeeFromSignatures(fee, feeManager);
            }
        }
    }

    function onExecuteAffirmation(address _recipient, uint256 _value) internal returns(bool) {
=======
    function onExecuteAffirmation(address _recipient, uint256 _value, bytes32 txHash) internal returns(bool) {
>>>>>>> 7ee814e1
        setTotalExecutedPerDay(getCurrentDay(), totalExecutedPerDay(getCurrentDay()).add(_value));
        uint256 valueToTransfer = _value;

        address feeManager = feeManagerContract();
        if (feeManager != address(0)) {
            uint256 fee = calculateFee(valueToTransfer, false, feeManager, FOREIGN_FEE);
            distributeFeeFromAffirmation(fee, feeManager, txHash);
            valueToTransfer = valueToTransfer.sub(fee);
        }

        if (!_recipient.send(valueToTransfer)) {
            (new Sacrifice).value(valueToTransfer)(_recipient);
        }
        return true;
    }

    function affirmationWithinLimits(uint256 _amount) internal view returns(bool) {
        return withinExecutionLimit(_amount);
    }

    function onFailedAffirmation(address _recipient, uint256 _value, bytes32 _txHash) internal {
        revert();
    }
}<|MERGE_RESOLUTION|>--- conflicted
+++ resolved
@@ -120,7 +120,6 @@
         setOwner(_owner);
     }
 
-<<<<<<< HEAD
     function onSignaturesCollected(bytes _message) internal {
         address feeManager = feeManagerContract();
         if (feeManager != address(0)) {
@@ -136,10 +135,7 @@
         }
     }
 
-    function onExecuteAffirmation(address _recipient, uint256 _value) internal returns(bool) {
-=======
     function onExecuteAffirmation(address _recipient, uint256 _value, bytes32 txHash) internal returns(bool) {
->>>>>>> 7ee814e1
         setTotalExecutedPerDay(getCurrentDay(), totalExecutedPerDay(getCurrentDay()).add(_value));
         uint256 valueToTransfer = _value;
 
