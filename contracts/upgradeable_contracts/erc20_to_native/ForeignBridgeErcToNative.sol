--- conflicted
+++ resolved
@@ -23,14 +23,9 @@
         uint256[] _executionLimitsArray,
         address _owner,
         uint256 _decimalShift,
-<<<<<<< HEAD
         address _bridgeOnOtherSide,
         address _limitsContract
-    ) external returns (bool) {
-=======
-        address _bridgeOnOtherSide
     ) external onlyRelevantSender returns (bool) {
->>>>>>> 1c8ee41f
         require(!isInitialized());
         require(AddressUtils.isContract(_validatorContract));
         require(_requiredBlockConfirmations != 0);
