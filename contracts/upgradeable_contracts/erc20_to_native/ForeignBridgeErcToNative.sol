pragma solidity 0.4.24;

import "../BasicForeignBridge.sol";
import "../ERC20Bridge.sol";
import "../OtherSideBridgeStorage.sol";
import "../../interfaces/IScdMcdMigration.sol";

contract ForeignBridgeErcToNative is BasicForeignBridge, ERC20Bridge, OtherSideBridgeStorage {
    event TokensSwapped(address indexed from, address indexed to, uint256 value);

    function initialize(
        address _validatorContract,
        address _erc20token,
        uint256 _requiredBlockConfirmations,
        uint256 _gasPrice,
<<<<<<< HEAD
        uint256[] _limitsArray, //[ 0 = _maxPerTx, 1 = _homeDailyLimit, 2 = _homeMaxPerTx, 3 = _homeMinPerTx ]
=======
        uint256[] _dailyLimitMaxPerTxMinPerTxArray, // [ 0 = _dailyLimit, 1 = _maxPerTx, 2 = _minPerTx ]
        uint256[] _homeDailyLimitHomeMaxPerTxArray, //[ 0 = _homeDailyLimit, 1 = _homeMaxPerTx ]
>>>>>>> cc771828
        address _owner,
        uint256 _decimalShift,
        address _bridgeOnOtherSide
    ) external returns (bool) {
        require(
            _limitsArray[3] > 0 && // _homeMinPerTx > 0
                _limitsArray[2] > _limitsArray[3] && // _homeMaxPerTx > _homeMinPerTx
                _limitsArray[2] < _limitsArray[1] // _homeMaxPerTx < _homeDailyLimit
        );

        uintStorage[MAX_PER_TX] = _limitsArray[0];
        uintStorage[EXECUTION_DAILY_LIMIT] = _limitsArray[1];
        uintStorage[EXECUTION_MAX_PER_TX] = _limitsArray[2];
        uintStorage[EXECUTION_MIN_PER_TX] = _limitsArray[3];

        emit ExecutionDailyLimitChanged(_limitsArray[1]);

        return
            _initialize(_validatorContract, _erc20token, _requiredBlockConfirmations, _gasPrice, _owner, _decimalShift);
    }

    function _initialize(
        address _validatorContract,
        address _erc20token,
        uint256 _requiredBlockConfirmations,
        uint256 _gasPrice,
        address _owner,
        uint256 _decimalShift
    ) internal returns (bool) {
        require(!isInitialized());
        require(AddressUtils.isContract(_validatorContract));
        require(_requiredBlockConfirmations != 0);
        require(_gasPrice > 0);
<<<<<<< HEAD
=======
        require(
            _dailyLimitMaxPerTxMinPerTxArray[2] > 0 && // _minPerTx > 0
                _dailyLimitMaxPerTxMinPerTxArray[1] > _dailyLimitMaxPerTxMinPerTxArray[2] && // _maxPerTx > _minPerTx
                _dailyLimitMaxPerTxMinPerTxArray[0] > _dailyLimitMaxPerTxMinPerTxArray[1] // _dailyLimit > _maxPerTx
        );
        require(_homeDailyLimitHomeMaxPerTxArray[1] < _homeDailyLimitHomeMaxPerTxArray[0]); // _homeMaxPerTx < _homeDailyLimit
>>>>>>> cc771828
        require(_owner != address(0));
        require(_bridgeOnOtherSide != address(0));

        addressStorage[VALIDATOR_CONTRACT] = _validatorContract;
        setErc20token(_erc20token);
        uintStorage[DEPLOYED_AT_BLOCK] = block.number;
        uintStorage[REQUIRED_BLOCK_CONFIRMATIONS] = _requiredBlockConfirmations;
        uintStorage[GAS_PRICE] = _gasPrice;
<<<<<<< HEAD
=======
        uintStorage[DAILY_LIMIT] = _dailyLimitMaxPerTxMinPerTxArray[0];
        uintStorage[MAX_PER_TX] = _dailyLimitMaxPerTxMinPerTxArray[1];
        uintStorage[MIN_PER_TX] = _dailyLimitMaxPerTxMinPerTxArray[2];
        uintStorage[EXECUTION_DAILY_LIMIT] = _homeDailyLimitHomeMaxPerTxArray[0];
        uintStorage[EXECUTION_MAX_PER_TX] = _homeDailyLimitHomeMaxPerTxArray[1];
>>>>>>> cc771828
        uintStorage[DECIMAL_SHIFT] = _decimalShift;
        setOwner(_owner);
        _setBridgeContractOnOtherSide(_bridgeOnOtherSide);
        setInitialize();

        emit RequiredBlockConfirmationChanged(_requiredBlockConfirmations);
        emit GasPriceChanged(_gasPrice);
<<<<<<< HEAD
=======
        emit DailyLimitChanged(_dailyLimitMaxPerTxMinPerTxArray[0]);
        emit ExecutionDailyLimitChanged(_homeDailyLimitHomeMaxPerTxArray[0]);
>>>>>>> cc771828

        return isInitialized();
    }

    function getBridgeMode() external pure returns (bytes4 _data) {
        return 0x18762d46; // bytes4(keccak256(abi.encodePacked("erc-to-native-core")))
    }

    function claimTokens(address _token, address _to) public {
        require(_token != address(erc20token()));
        super.claimTokens(_token, _to);
    }

    function onExecuteMessage(
        address _recipient,
        uint256 _amount,
        bytes32 /*_txHash*/
    ) internal returns (bool) {
        setTotalExecutedPerDay(getCurrentDay(), totalExecutedPerDay(getCurrentDay()).add(_amount));
        uint256 amount = _amount.div(10**decimalShift());
        return erc20token().transfer(_recipient, amount);
    }

    function onFailedMessage(address, uint256, bytes32) internal {
        revert();
    }

    function _relayTokens(address _sender, address _receiver, uint256 _amount) internal {
        require(_receiver != bridgeContractOnOtherSide());
        super._relayTokens(_sender, _receiver, _amount);
    }

    function migrateToMCD(address _migrationContract) external onlyOwner {
        bytes32 storageAddress = 0x3378953eb16363e06fd9ea9701d36ed7285d206d9de7df55b778462d74596a89; // keccak256(abi.encodePacked("migrationToMcdCompleted"))

        require(!boolStorage[storageAddress]);
        require(AddressUtils.isContract(_migrationContract));

        uint256 curBalance = erc20token().balanceOf(address(this));
        require(erc20token().approve(_migrationContract, curBalance));
        //It is important to note that this action will cause appearing of `Transfer`
        //event as part of the tokens minting
        IScdMcdMigration(_migrationContract).swapSaiToDai(curBalance);
        address saiContract = erc20token();
        address mcdContract = IDaiAdapter(IScdMcdMigration(_migrationContract).daiJoin()).dai();
        setErc20token(mcdContract);
        require(erc20token().balanceOf(address(this)) == curBalance);

        emit TokensSwapped(saiContract, erc20token(), curBalance);
        boolStorage[storageAddress] = true;
    }
}<|MERGE_RESOLUTION|>--- conflicted
+++ resolved
@@ -13,31 +13,34 @@
         address _erc20token,
         uint256 _requiredBlockConfirmations,
         uint256 _gasPrice,
-<<<<<<< HEAD
-        uint256[] _limitsArray, //[ 0 = _maxPerTx, 1 = _homeDailyLimit, 2 = _homeMaxPerTx, 3 = _homeMinPerTx ]
-=======
-        uint256[] _dailyLimitMaxPerTxMinPerTxArray, // [ 0 = _dailyLimit, 1 = _maxPerTx, 2 = _minPerTx ]
-        uint256[] _homeDailyLimitHomeMaxPerTxArray, //[ 0 = _homeDailyLimit, 1 = _homeMaxPerTx ]
->>>>>>> cc771828
+        uint256[] _requestLimitsArray, // [ 0 = _dailyLimit, 1 = _maxPerTx, 2 = _minPerTx ]
+        uint256[] _executionLimitsArray, //[ 0 = _homeDailyLimit, 1 = _homeMaxPerTx, 2 = _homeMinPerTx ]
         address _owner,
         uint256 _decimalShift,
         address _bridgeOnOtherSide
     ) external returns (bool) {
         require(
-            _limitsArray[3] > 0 && // _homeMinPerTx > 0
-                _limitsArray[2] > _limitsArray[3] && // _homeMaxPerTx > _homeMinPerTx
-                _limitsArray[2] < _limitsArray[1] // _homeMaxPerTx < _homeDailyLimit
+            _executionLimitsArray[2] > 0 && // _homeMinPerTx > 0
+                _executionLimitsArray[1] > _executionLimitsArray[2] && // _homeMaxPerTx > _homeMinPerTx
+                _executionLimitsArray[1] < _executionLimitsArray[0] // _homeMaxPerTx < _homeDailyLimit
         );
 
-        uintStorage[MAX_PER_TX] = _limitsArray[0];
-        uintStorage[EXECUTION_DAILY_LIMIT] = _limitsArray[1];
-        uintStorage[EXECUTION_MAX_PER_TX] = _limitsArray[2];
-        uintStorage[EXECUTION_MIN_PER_TX] = _limitsArray[3];
+        uintStorage[EXECUTION_DAILY_LIMIT] = _executionLimitsArray[0];
+        uintStorage[EXECUTION_MAX_PER_TX] = _executionLimitsArray[1];
+        uintStorage[EXECUTION_MIN_PER_TX] = _executionLimitsArray[2];
 
-        emit ExecutionDailyLimitChanged(_limitsArray[1]);
+        emit ExecutionDailyLimitChanged(_executionLimitsArray[0]);
 
-        return
-            _initialize(_validatorContract, _erc20token, _requiredBlockConfirmations, _gasPrice, _owner, _decimalShift);
+        return _initialize(
+            _validatorContract,
+            _erc20token,
+            _requiredBlockConfirmations,
+            _gasPrice,
+            _requestLimitsArray,
+            _owner,
+            _decimalShift,
+            _bridgeOnOtherSide
+        );
     }
 
     function _initialize(
@@ -45,22 +48,20 @@
         address _erc20token,
         uint256 _requiredBlockConfirmations,
         uint256 _gasPrice,
+        uint256[] _requestLimitsArray, // [ 0 = _dailyLimit, 1 = _maxPerTx, 2 = _minPerTx ]
         address _owner,
-        uint256 _decimalShift
+        uint256 _decimalShift,
+        address _bridgeOnOtherSide
     ) internal returns (bool) {
         require(!isInitialized());
         require(AddressUtils.isContract(_validatorContract));
         require(_requiredBlockConfirmations != 0);
         require(_gasPrice > 0);
-<<<<<<< HEAD
-=======
         require(
-            _dailyLimitMaxPerTxMinPerTxArray[2] > 0 && // _minPerTx > 0
-                _dailyLimitMaxPerTxMinPerTxArray[1] > _dailyLimitMaxPerTxMinPerTxArray[2] && // _maxPerTx > _minPerTx
-                _dailyLimitMaxPerTxMinPerTxArray[0] > _dailyLimitMaxPerTxMinPerTxArray[1] // _dailyLimit > _maxPerTx
+            _requestLimitsArray[2] > 0 && // _minPerTx > 0
+                _requestLimitsArray[1] > _requestLimitsArray[2] && // _maxPerTx > _minPerTx
+                _requestLimitsArray[0] > _requestLimitsArray[1] // _dailyLimit > _maxPerTx
         );
-        require(_homeDailyLimitHomeMaxPerTxArray[1] < _homeDailyLimitHomeMaxPerTxArray[0]); // _homeMaxPerTx < _homeDailyLimit
->>>>>>> cc771828
         require(_owner != address(0));
         require(_bridgeOnOtherSide != address(0));
 
@@ -69,14 +70,9 @@
         uintStorage[DEPLOYED_AT_BLOCK] = block.number;
         uintStorage[REQUIRED_BLOCK_CONFIRMATIONS] = _requiredBlockConfirmations;
         uintStorage[GAS_PRICE] = _gasPrice;
-<<<<<<< HEAD
-=======
-        uintStorage[DAILY_LIMIT] = _dailyLimitMaxPerTxMinPerTxArray[0];
-        uintStorage[MAX_PER_TX] = _dailyLimitMaxPerTxMinPerTxArray[1];
-        uintStorage[MIN_PER_TX] = _dailyLimitMaxPerTxMinPerTxArray[2];
-        uintStorage[EXECUTION_DAILY_LIMIT] = _homeDailyLimitHomeMaxPerTxArray[0];
-        uintStorage[EXECUTION_MAX_PER_TX] = _homeDailyLimitHomeMaxPerTxArray[1];
->>>>>>> cc771828
+        uintStorage[DAILY_LIMIT] = _requestLimitsArray[0];
+        uintStorage[MAX_PER_TX] = _requestLimitsArray[1];
+        uintStorage[MIN_PER_TX] = _requestLimitsArray[2];
         uintStorage[DECIMAL_SHIFT] = _decimalShift;
         setOwner(_owner);
         _setBridgeContractOnOtherSide(_bridgeOnOtherSide);
@@ -84,11 +80,7 @@
 
         emit RequiredBlockConfirmationChanged(_requiredBlockConfirmations);
         emit GasPriceChanged(_gasPrice);
-<<<<<<< HEAD
-=======
-        emit DailyLimitChanged(_dailyLimitMaxPerTxMinPerTxArray[0]);
-        emit ExecutionDailyLimitChanged(_homeDailyLimitHomeMaxPerTxArray[0]);
->>>>>>> cc771828
+        emit DailyLimitChanged(_requestLimitsArray[0]);
 
         return isInitialized();
     }
