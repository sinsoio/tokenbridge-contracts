pragma solidity 0.4.24;

import "../upgradeability/EternalStorage.sol";
import "../libraries/SafeMath.sol";
import "openzeppelin-solidity/contracts/token/ERC20/ERC20Basic.sol";
import "./Validatable.sol";
import "../libraries/Message.sol";


contract BasicHomeBridge is EternalStorage, Validatable {
    using SafeMath for uint256;

    event UserRequestForSignature(address recipient, uint256 value);
    event AffirmationCompleted (address recipient, uint256 value, bytes32 transactionHash);
    event SignedForUserRequest(address indexed signer, bytes32 messageHash);
    event SignedForAffirmation(address indexed signer, bytes32 transactionHash);
    event CollectedSignatures(address authorityResponsibleForRelay, bytes32 messageHash, uint256 NumberOfCollectedSignatures);

    function executeAffirmation(address recipient, uint256 value, bytes32 transactionHash) external onlyValidator {
        if (affirmationWithinLimits(value)) {
            bytes32 hashMsg = keccak256(abi.encodePacked(recipient, value, transactionHash));
            bytes32 hashSender = keccak256(abi.encodePacked(msg.sender, hashMsg));
            // Duplicated affirmations
            require(!affirmationsSigned(hashSender));
            setAffirmationsSigned(hashSender, true);

            uint256 signed = numAffirmationsSigned(hashMsg);
            require(!isAlreadyProcessed(signed));
            // the check above assumes that the case when the value could be overflew will not happen in the addition operation below
            signed = signed + 1;

            setNumAffirmationsSigned(hashMsg, signed);

            emit SignedForAffirmation(msg.sender, transactionHash);

            if (signed >= requiredSignatures()) {
                // If the bridge contract does not own enough tokens to transfer
                // it will couse funds lock on the home side of the bridge
                setNumAffirmationsSigned(hashMsg, markAsProcessed(signed));
                require(onExecuteAffirmation(recipient, value));
                emit AffirmationCompleted(recipient, value, transactionHash);
            }
        } else {
            onFailedAffirmation(recipient, value, transactionHash);
        }
    }

    function submitSignature(bytes signature, bytes message) external onlyValidator {
        // ensure that `signature` is really `message` signed by `msg.sender`
        require(Message.isMessageValid(message));
        require(msg.sender == Message.recoverAddressFromSignedMessage(signature, message));
        bytes32 hashMsg = keccak256(abi.encodePacked(message));
        bytes32 hashSender = keccak256(abi.encodePacked(msg.sender, hashMsg));

        uint256 signed = numMessagesSigned(hashMsg);
        require(!isAlreadyProcessed(signed));
        // the check above assumes that the case when the value could be overflew will not happen in the addition operation below
        signed = signed + 1;
        if (signed > 1) {
            // Duplicated signatures
            require(!messagesSigned(hashSender));
        } else {
            setMessages(hashMsg, message);
        }
        setMessagesSigned(hashSender, true);

        bytes32 signIdx = keccak256(abi.encodePacked(hashMsg, (signed-1)));
        setSignatures(signIdx, signature);

        setNumMessagesSigned(hashMsg, signed);

        emit SignedForUserRequest(msg.sender, hashMsg);

        uint256 reqSigs = requiredSignatures();
        if (signed >= reqSigs) {
            setNumMessagesSigned(hashMsg, markAsProcessed(signed));
            emit CollectedSignatures(msg.sender, hashMsg, reqSigs);

            address feeManager = feeManagerContract();
            if (feeManager != address(0)) {
                handleSignatureFeeDistribution(feeManager, message);
            }
        }
    }

    function handleSignatureFeeDistribution(address feeManager, bytes message) internal {
        address recipient;
        uint256 amount;
        bytes32 txHash;
        address contractAddress;
        (recipient, amount, txHash, contractAddress) = Message.parseMessage(message);
        uint256 fee = calculateFee(amount, true, feeManager);
        feeManager.delegatecall(abi.encodeWithSignature("distributeFeeFromSignatures(uint256)", fee));
    }

    function setMessagesSigned(bytes32 _hash, bool _status) internal {
        boolStorage[keccak256(abi.encodePacked("messagesSigned", _hash))] = _status;
    }

    function onExecuteAffirmation(address, uint256) internal returns(bool) {
    }

    function numAffirmationsSigned(bytes32 _withdrawal) public view returns(uint256) {
        return uintStorage[keccak256(abi.encodePacked("numAffirmationsSigned", _withdrawal))];
    }

    function setAffirmationsSigned(bytes32 _withdrawal, bool _status) internal {
        boolStorage[keccak256(abi.encodePacked("affirmationsSigned", _withdrawal))] = _status;
    }

    function setNumAffirmationsSigned(bytes32 _withdrawal, uint256 _number) internal {
        uintStorage[keccak256(abi.encodePacked("numAffirmationsSigned", _withdrawal))] = _number;
    }

    function affirmationsSigned(bytes32 _withdrawal) public view returns(bool) {
        return boolStorage[keccak256(abi.encodePacked("affirmationsSigned", _withdrawal))];
    }

    function signature(bytes32 _hash, uint256 _index) public view returns (bytes) {
        bytes32 signIdx = keccak256(abi.encodePacked(_hash, _index));
        return signatures(signIdx);
    }

    function messagesSigned(bytes32 _message) public view returns(bool) {
        return boolStorage[keccak256(abi.encodePacked("messagesSigned", _message))];
    }

    function messages(bytes32 _hash) internal view returns(bytes) {
        return bytesStorage[keccak256(abi.encodePacked("messages", _hash))];
    }

    function signatures(bytes32 _hash) internal view returns(bytes) {
        return bytesStorage[keccak256(abi.encodePacked("signatures", _hash))];
    }

    function setSignatures(bytes32 _hash, bytes _signature) internal {
        bytesStorage[keccak256(abi.encodePacked("signatures", _hash))] = _signature;
    }

    function setMessages(bytes32 _hash, bytes _message) internal {
        bytesStorage[keccak256(abi.encodePacked("messages", _hash))] = _message;
    }

    function message(bytes32 _hash) public view returns (bytes) {
        return messages(_hash);
    }

    function setNumMessagesSigned(bytes32 _message, uint256 _number) internal {
        uintStorage[keccak256(abi.encodePacked("numMessagesSigned", _message))] = _number;
    }

    function markAsProcessed(uint256 _v) internal pure returns(uint256) {
        return _v | 2 ** 255;
    }

    function isAlreadyProcessed(uint256 _number) public pure returns(bool) {
        return _number & 2**255 == 2**255;
    }

    function numMessagesSigned(bytes32 _message) public view returns(uint256) {
        return uintStorage[keccak256(abi.encodePacked("numMessagesSigned", _message))];
    }

    function requiredMessageLength() public pure returns(uint256) {
        return Message.requiredMessageLength();
    }

<<<<<<< HEAD
    function feeManagerContract() public view returns(address) {
        return addressStorage[keccak256(abi.encodePacked("feeManagerContract"))];
    }

    function setFeeManagerContract(address _feeManager) public onlyOwner {
        require(_feeManager == address(0) || isContract(_feeManager));
        addressStorage[keccak256(abi.encodePacked("feeManagerContract"))] = _feeManager;
    }

    function setFee(uint256 _fee) external onlyOwner {
        require(feeManagerContract().delegatecall(abi.encodeWithSignature("setFee(uint256)", _fee)));
    }

    function getFee() public view returns(uint256) {
        return uintStorage[keccak256(abi.encodePacked("fee"))];
    }

    function isContract(address _addr) internal view returns (bool)
    {
        uint length;
        assembly { length := extcodesize(_addr) }
        return length > 0;
    }

    function calculateFee(uint256 _value, bool _recover, address _impl) internal view returns(uint256) {
        uint256 fee;
        bytes memory callData = abi.encodeWithSignature("calculateFee(uint256,bool)", _value, _recover);
        assembly {
            let result := delegatecall(gas, _impl, add(callData, 0x20), mload(callData), 0, 32)
            fee := mload(0)

            switch result
            case 0 { revert(0, 0) }
        }
        return fee;
=======
    function affirmationWithinLimits(uint256) internal view returns(bool) {
        return true;
    }

    function onFailedAffirmation(address, uint256, bytes32) internal {
>>>>>>> c48b650e
    }
}<|MERGE_RESOLUTION|>--- conflicted
+++ resolved
@@ -165,7 +165,13 @@
         return Message.requiredMessageLength();
     }
 
-<<<<<<< HEAD
+    function affirmationWithinLimits(uint256) internal view returns(bool) {
+        return true;
+    }
+
+    function onFailedAffirmation(address, uint256, bytes32) internal {
+    }
+
     function feeManagerContract() public view returns(address) {
         return addressStorage[keccak256(abi.encodePacked("feeManagerContract"))];
     }
@@ -201,12 +207,5 @@
             case 0 { revert(0, 0) }
         }
         return fee;
-=======
-    function affirmationWithinLimits(uint256) internal view returns(bool) {
-        return true;
-    }
-
-    function onFailedAffirmation(address, uint256, bytes32) internal {
->>>>>>> c48b650e
     }
 }