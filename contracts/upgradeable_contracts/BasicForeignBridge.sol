pragma solidity 0.4.24;

import "../upgradeability/EternalStorage.sol";
import "openzeppelin-solidity/contracts/token/ERC20/ERC20.sol";
import "./Validatable.sol";
import "../libraries/Message.sol";
import "./BasicTokenBridge.sol";
import "./MessageRelay.sol";
import "./BasicBridge.sol";
import "./BasicTokenBridge.sol";
import "./MessageRelay.sol";

contract BasicForeignBridge is EternalStorage, Validatable, BasicBridge, BasicTokenBridge, MessageRelay {
    /// triggered when relay of deposit from HomeBridge is complete
    event RelayedMessage(address recipient, uint256 value, bytes32 transactionHash);
<<<<<<< HEAD
    function executeSignatures(uint8[] vs, bytes32[] rs, bytes32[] ss, bytes message) public {
=======
    event UserRequestForAffirmation(address recipient, uint256 value);

    function executeSignatures(uint8[] vs, bytes32[] rs, bytes32[] ss, bytes message) external {
>>>>>>> cc771828
        Message.hasEnoughValidSignatures(message, vs, rs, ss, validatorContract(), false);
        address recipient;
        uint256 amount;
        bytes32 txHash;
        address contractAddress;
        (recipient, amount, txHash, contractAddress) = Message.parseMessage(message);
        if (withinExecutionLimit(amount)) {
            require(contractAddress == address(this));
            require(!relayedMessages(txHash));
            setRelayedMessages(txHash, true);
            require(onExecuteMessage(recipient, amount, txHash));
            emit RelayedMessage(recipient, amount, txHash);
        } else {
            onFailedMessage(recipient, amount, txHash);
        }
    }

    /* solcov ignore next */
    function onExecuteMessage(address, uint256, bytes32) internal returns (bool);

    /* solcov ignore next */
    function onFailedMessage(address, uint256, bytes32) internal;
}<|MERGE_RESOLUTION|>--- conflicted
+++ resolved
@@ -13,13 +13,9 @@
 contract BasicForeignBridge is EternalStorage, Validatable, BasicBridge, BasicTokenBridge, MessageRelay {
     /// triggered when relay of deposit from HomeBridge is complete
     event RelayedMessage(address recipient, uint256 value, bytes32 transactionHash);
-<<<<<<< HEAD
-    function executeSignatures(uint8[] vs, bytes32[] rs, bytes32[] ss, bytes message) public {
-=======
     event UserRequestForAffirmation(address recipient, uint256 value);
 
-    function executeSignatures(uint8[] vs, bytes32[] rs, bytes32[] ss, bytes message) external {
->>>>>>> cc771828
+    function executeSignatures(uint8[] vs, bytes32[] rs, bytes32[] ss, bytes message) public {
         Message.hasEnoughValidSignatures(message, vs, rs, ss, validatorContract(), false);
         address recipient;
         uint256 amount;
