pragma solidity 0.4.24;
import "../IBridgeValidators.sol";
import "../upgradeability/EternalStorage.sol";
import "../libraries/SafeMath.sol";
import "./Validatable.sol";
import "openzeppelin-solidity/contracts/token/ERC20/ERC20Basic.sol";


contract BasicBridge is EternalStorage, Validatable {
    using SafeMath for uint256;

<<<<<<< HEAD
=======
    Version.Version public getBridgeInterfacesVersion = Version.Version(2, 1, 0);

>>>>>>> 7f5949ba
    event GasPriceChanged(uint256 gasPrice);
    event RequiredBlockConfirmationChanged(uint256 requiredBlockConfirmations);
    event DailyLimitChanged(uint256 newLimit);

    function getBridgeInterfacesVersion() public pure returns(uint64 major, uint64 minor, uint64 patch) {
        return (2, 0, 0);
    }

    function setGasPrice(uint256 _gasPrice) public onlyOwner {
        require(_gasPrice > 0);
        uintStorage[keccak256(abi.encodePacked("gasPrice"))] = _gasPrice;
        emit GasPriceChanged(_gasPrice);
    }

    function gasPrice() public view returns(uint256) {
        return uintStorage[keccak256(abi.encodePacked("gasPrice"))];
    }

    function setRequiredBlockConfirmations(uint256 _blockConfirmations) public onlyOwner {
        require(_blockConfirmations > 0);
        uintStorage[keccak256(abi.encodePacked("requiredBlockConfirmations"))] = _blockConfirmations;
        emit RequiredBlockConfirmationChanged(_blockConfirmations);
    }

    function requiredBlockConfirmations() public view returns(uint256) {
        return uintStorage[keccak256(abi.encodePacked("requiredBlockConfirmations"))];
    }

    function deployedAtBlock() public view returns(uint256) {
        return uintStorage[keccak256(abi.encodePacked("deployedAtBlock"))];
    }

    function setTotalSpentPerDay(uint256 _day, uint256 _value) internal {
        uintStorage[keccak256(abi.encodePacked("totalSpentPerDay", _day))] = _value;
    }

    function totalSpentPerDay(uint256 _day) public view returns(uint256) {
        return uintStorage[keccak256(abi.encodePacked("totalSpentPerDay", _day))];
    }

    function minPerTx() public view returns(uint256) {
        return uintStorage[keccak256(abi.encodePacked("minPerTx"))];
    }

    function maxPerTx() public view returns(uint256) {
        return uintStorage[keccak256(abi.encodePacked("maxPerTx"))];
    }

    function setInitialize(bool _status) internal {
        boolStorage[keccak256(abi.encodePacked("isInitialized"))] = _status;
    }

    function isInitialized() public view returns(bool) {
        return boolStorage[keccak256(abi.encodePacked("isInitialized"))];
    }

    function getCurrentDay() public view returns(uint256) {
        return now / 1 days;
    }

    function setDailyLimit(uint256 _dailyLimit) public onlyOwner {
        uintStorage[keccak256(abi.encodePacked("dailyLimit"))] = _dailyLimit;
        emit DailyLimitChanged(_dailyLimit);
    }

    function dailyLimit() public view returns(uint256) {
        return uintStorage[keccak256(abi.encodePacked("dailyLimit"))];
    }

    function setMaxPerTx(uint256 _maxPerTx) external onlyOwner {
        require(_maxPerTx < dailyLimit());
        uintStorage[keccak256(abi.encodePacked("maxPerTx"))] = _maxPerTx;
    }

    function setMinPerTx(uint256 _minPerTx) external onlyOwner {
        require(_minPerTx < dailyLimit() && _minPerTx < maxPerTx());
        uintStorage[keccak256(abi.encodePacked("minPerTx"))] = _minPerTx;
    }

    function withinLimit(uint256 _amount) public view returns(bool) {
        uint256 nextLimit = totalSpentPerDay(getCurrentDay()).add(_amount);
        return dailyLimit() >= nextLimit && _amount <= maxPerTx() && _amount >= minPerTx();
    }

    function claimTokens(address _token, address _to) public onlyOwner {
        require(_to != address(0));
        if (_token == address(0)) {
            _to.transfer(address(this).balance);
            return;
        }

        ERC20Basic token = ERC20Basic(_token);
        uint256 balance = token.balanceOf(this);
        require(token.transfer(_to, balance));
    }


    function isContract(address _addr) internal view returns (bool)
    {
        uint length;
        assembly { length := extcodesize(_addr) }
        return length > 0;
    }
}<|MERGE_RESOLUTION|>--- conflicted
+++ resolved
@@ -9,17 +9,12 @@
 contract BasicBridge is EternalStorage, Validatable {
     using SafeMath for uint256;
 
-<<<<<<< HEAD
-=======
-    Version.Version public getBridgeInterfacesVersion = Version.Version(2, 1, 0);
-
->>>>>>> 7f5949ba
     event GasPriceChanged(uint256 gasPrice);
     event RequiredBlockConfirmationChanged(uint256 requiredBlockConfirmations);
     event DailyLimitChanged(uint256 newLimit);
 
     function getBridgeInterfacesVersion() public pure returns(uint64 major, uint64 minor, uint64 patch) {
-        return (2, 0, 0);
+        return (2, 1, 0);
     }
 
     function setGasPrice(uint256 _gasPrice) public onlyOwner {
