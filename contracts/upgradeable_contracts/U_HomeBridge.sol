pragma solidity 0.4.23;
import "../libraries/SafeMath.sol";
import "../libraries/Message.sol";
import "./U_BasicBridge.sol";
import "../upgradeability/EternalStorage.sol";
import "./OwnedUpgradeability.sol";


contract Sacrifice {
    constructor(address _recipient) public payable {
        selfdestruct(_recipient);
    }
}

contract HomeBridge is EternalStorage, BasicBridge, OwnedUpgradeability {
    using SafeMath for uint256;
    event GasConsumptionLimitsUpdated(uint256 gas);
    event Deposit (address recipient, uint256 value);
    event Withdraw (address recipient, uint256 value, bytes32 transactionHash);
    event DailyLimit(uint256 newLimit);
    event ForeignDailyLimit(uint256 newLimit);

    function initialize (
        address _validatorContract,
        uint256 _homeDailyLimit,
        uint256 _maxPerTx,
        uint256 _minPerTx,
        uint256 _homeGasPrice,
        uint256 _requiredBlockConfirmations,
<<<<<<< HEAD
        address _owner
=======
        uint256 _foreignDailyLimit,
        uint256 _foreignMaxPerTx
>>>>>>> 96239886
    ) public
      returns(bool)
    {
        require(!isInitialized());
        require(_validatorContract != address(0));
        require(_homeGasPrice > 0);
        require(_requiredBlockConfirmations > 0);
        require(_minPerTx > 0 && _maxPerTx > _minPerTx && _homeDailyLimit > _maxPerTx);
<<<<<<< HEAD
        require(_owner != address(0));
=======
        require(_foreignMaxPerTx < _foreignDailyLimit);
>>>>>>> 96239886
        addressStorage[keccak256("validatorContract")] = _validatorContract;
        uintStorage[keccak256("deployedAtBlock")] = block.number;
        uintStorage[keccak256("homeDailyLimit")] = _homeDailyLimit;
        uintStorage[keccak256("maxPerTx")] = _maxPerTx;
        uintStorage[keccak256("minPerTx")] = _minPerTx;
        uintStorage[keccak256("gasPrice")] = _homeGasPrice;
        uintStorage[keccak256("requiredBlockConfirmations")] = _requiredBlockConfirmations;
<<<<<<< HEAD
        setOwner(_owner);
=======
        uintStorage[keccak256("foreignDailyLimit")] = _foreignDailyLimit;
        uintStorage[keccak256("foreignMaxPerTx")] = _foreignMaxPerTx;
>>>>>>> 96239886
        setInitialize(true);
        return isInitialized();
    }

    function () public payable {
        require(msg.value > 0);
        require(msg.data.length == 0);
        require(withinLimit(msg.value));
        setTotalSpentPerDay(getCurrentDay(), totalSpentPerDay(getCurrentDay()).add(msg.value));
        emit Deposit(msg.sender, msg.value);
    }

    function gasLimitWithdrawRelay() public view returns(uint256) {
        return uintStorage[keccak256("gasLimitWithdrawRelay")];
    }

    function deployedAtBlock() public view returns(uint256) {
        return uintStorage[keccak256("deployedAtBlock")];
    }

    function homeDailyLimit() public view returns(uint256) {
        return uintStorage[keccak256("homeDailyLimit")];
    }

    function foreignDailyLimit() public view returns(uint256) {
        return uintStorage[keccak256("foreignDailyLimit")];
    }

    function totalSpentPerDay(uint256 _day) public view returns(uint256) {
        return uintStorage[keccak256("totalSpentPerDay", _day)];
    }

    function totalExecutedPerDay(uint256 _day) public view returns(uint256) {
        return uintStorage[keccak256("totalExecutedPerDay", _day)];
    }

    function withdraws(bytes32 _withdraw) public view returns(bool) {
        return boolStorage[keccak256("withdraws", _withdraw)];
    }

    function setGasLimitWithdrawRelay(uint256 _gas) external onlyOwner {
        uintStorage[keccak256("gasLimitWithdrawRelay")] = _gas;
        emit GasConsumptionLimitsUpdated(_gas);
    }

    function withdraw(uint8[] vs, bytes32[] rs, bytes32[] ss, bytes message) external {
        Message.hasEnoughValidSignatures(message, vs, rs, ss, validatorContract());
        address recipient;
        uint256 amount;
        bytes32 txHash;
        (recipient, amount, txHash) = Message.parseMessage(message);
        require(withinForeignLimit(amount));
        setTotalExecutedPerDay(getCurrentDay(), totalExecutedPerDay(getCurrentDay()).add(amount));
        require(!withdraws(txHash));
        setWithdraws(txHash, true);

        // pay out recipient
        if (!recipient.send(amount)) {
            (new Sacrifice).value(amount)(recipient);
        }

        emit Withdraw(recipient, amount, txHash);
    }

    function setHomeDailyLimit(uint256 _homeDailyLimit) external onlyOwner {
        uintStorage[keccak256("homeDailyLimit")] = _homeDailyLimit;
        emit DailyLimit(_homeDailyLimit);
    }

    function setMaxPerTx(uint256 _maxPerTx) external onlyOwner {
        require(_maxPerTx < homeDailyLimit());
        uintStorage[keccak256("maxPerTx")] = _maxPerTx;
    }

    function setForeignDailyLimit(uint256 _foreignDailyLimit) external onlyOwner {
        uintStorage[keccak256("foreignDailyLimit")] = _foreignDailyLimit;
        emit ForeignDailyLimit(_foreignDailyLimit);
    }

    function setForeignMaxPerTx(uint256 _maxPerTx) external onlyOwner {
        require(_maxPerTx < foreignDailyLimit());
        uintStorage[keccak256("foreignMaxPerTx")] = _maxPerTx;
    }

    function setMinPerTx(uint256 _minPerTx) external onlyOwner {
        require(_minPerTx < homeDailyLimit() && _minPerTx < maxPerTx());
        uintStorage[keccak256("minPerTx")] = _minPerTx;
    }

    function minPerTx() public view returns(uint256) {
        return uintStorage[keccak256("minPerTx")];
    }

    function getCurrentDay() public view returns(uint256) {
        return now / 1 days;
    }

    function maxPerTx() public view returns(uint256) {
        return uintStorage[keccak256("maxPerTx")];
    }

    function foreignMaxPerTx() public view returns(uint256) {
        return uintStorage[keccak256("foreignMaxPerTx")];
    }

    function withinLimit(uint256 _amount) public view returns(bool) {
        uint256 nextLimit = totalSpentPerDay(getCurrentDay()).add(_amount);
        return homeDailyLimit() >= nextLimit && _amount <= maxPerTx() && _amount >= minPerTx();
    }

    function withinForeignLimit(uint256 _amount) public view returns(bool) {
        uint256 nextLimit = totalExecutedPerDay(getCurrentDay()).add(_amount);
        return foreignDailyLimit() >= nextLimit && _amount <= foreignMaxPerTx();
    }

    function isInitialized() public view returns(bool) {
        return boolStorage[keccak256("isInitialized")];
    }

    function setTotalSpentPerDay(uint256 _day, uint256 _value) private {
        uintStorage[keccak256("totalSpentPerDay", _day)] = _value;
    }

    function setTotalExecutedPerDay(uint256 _day, uint256 _value) private {
        uintStorage[keccak256("totalExecutedPerDay", _day)] = _value;
    }

    function setWithdraws(bytes32 _withdraw, bool _status) private {
        boolStorage[keccak256("withdraws", _withdraw)] = _status;
    }

    function setInitialize(bool _status) private {
        boolStorage[keccak256("isInitialized")] = _status;
    }
}<|MERGE_RESOLUTION|>--- conflicted
+++ resolved
@@ -27,12 +27,9 @@
         uint256 _minPerTx,
         uint256 _homeGasPrice,
         uint256 _requiredBlockConfirmations,
-<<<<<<< HEAD
+        uint256 _foreignDailyLimit,
+        uint256 _foreignMaxPerTx,
         address _owner
-=======
-        uint256 _foreignDailyLimit,
-        uint256 _foreignMaxPerTx
->>>>>>> 96239886
     ) public
       returns(bool)
     {
@@ -41,11 +38,8 @@
         require(_homeGasPrice > 0);
         require(_requiredBlockConfirmations > 0);
         require(_minPerTx > 0 && _maxPerTx > _minPerTx && _homeDailyLimit > _maxPerTx);
-<<<<<<< HEAD
+        require(_foreignMaxPerTx < _foreignDailyLimit);
         require(_owner != address(0));
-=======
-        require(_foreignMaxPerTx < _foreignDailyLimit);
->>>>>>> 96239886
         addressStorage[keccak256("validatorContract")] = _validatorContract;
         uintStorage[keccak256("deployedAtBlock")] = block.number;
         uintStorage[keccak256("homeDailyLimit")] = _homeDailyLimit;
@@ -53,12 +47,9 @@
         uintStorage[keccak256("minPerTx")] = _minPerTx;
         uintStorage[keccak256("gasPrice")] = _homeGasPrice;
         uintStorage[keccak256("requiredBlockConfirmations")] = _requiredBlockConfirmations;
-<<<<<<< HEAD
-        setOwner(_owner);
-=======
         uintStorage[keccak256("foreignDailyLimit")] = _foreignDailyLimit;
         uintStorage[keccak256("foreignMaxPerTx")] = _foreignMaxPerTx;
->>>>>>> 96239886
+        setOwner(_owner);
         setInitialize(true);
         return isInitialized();
     }
