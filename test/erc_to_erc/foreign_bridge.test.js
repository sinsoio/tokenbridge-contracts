--- conflicted
+++ resolved
@@ -34,12 +34,10 @@
     ? ForeignBridgeErc677ToErc677RelativeDailyLimit
     : ForeignBridgeErc677ToErc677
 
-  let limitsArray = [maxPerTx, homeDailyLimit, homeMaxPerTx, homeMinPerTx]
-  let limitsArrayERC677 = [homeDailyLimit, homeMaxPerTx, homeMinPerTx]
-  if (isRelativeDailyLimit) {
-    limitsArray = [maxPerTx, targetLimit, threshold, homeMaxPerTx, homeMinPerTx]
-    limitsArrayERC677 = [targetLimit, threshold, homeMaxPerTx, homeMinPerTx]
-  }
+  const requestLimitsArray = [dailyLimit, maxPerTx, minPerTx]
+  const executionLimitsArray = isRelativeDailyLimit
+    ? [targetLimit, threshold, homeMaxPerTx, homeMinPerTx]
+    : [homeDailyLimit, homeMaxPerTx, homeMinPerTx]
 
   let validatorContract
   let authorities
@@ -69,12 +67,8 @@
           token.address,
           requireBlockConfirmations,
           gasPrice,
-<<<<<<< HEAD
-          limitsArray,
-=======
-          [dailyLimit, maxPerTx, minPerTx],
-          [homeDailyLimit, homeMaxPerTx],
->>>>>>> cc771828
+          requestLimitsArray,
+          executionLimitsArray,
           owner,
           decimalShiftZero
         )
@@ -85,12 +79,8 @@
           ZERO_ADDRESS,
           requireBlockConfirmations,
           gasPrice,
-<<<<<<< HEAD
-          limitsArray,
-=======
-          [dailyLimit, maxPerTx, minPerTx],
-          [homeDailyLimit, homeMaxPerTx],
->>>>>>> cc771828
+          requestLimitsArray,
+          executionLimitsArray,
           owner,
           decimalShiftZero
         )
@@ -101,12 +91,8 @@
           owner,
           requireBlockConfirmations,
           gasPrice,
-<<<<<<< HEAD
-          limitsArray,
-=======
-          [dailyLimit, maxPerTx, minPerTx],
-          [homeDailyLimit, homeMaxPerTx],
->>>>>>> cc771828
+          requestLimitsArray,
+          executionLimitsArray,
           owner,
           decimalShiftZero
         )
@@ -117,12 +103,8 @@
           token.address,
           0, // requireBlockConfirmations
           gasPrice,
-<<<<<<< HEAD
-          limitsArray,
-=======
-          [dailyLimit, maxPerTx, minPerTx],
-          [homeDailyLimit, homeMaxPerTx],
->>>>>>> cc771828
+          requestLimitsArray,
+          executionLimitsArray,
           owner,
           decimalShiftZero
         )
@@ -132,13 +114,9 @@
           validatorContract.address,
           token.address,
           requireBlockConfirmations,
-<<<<<<< HEAD
-          0, // gasPrice
-          limitsArray,
-=======
           0,
-          [dailyLimit, maxPerTx, minPerTx],
-          [homeDailyLimit, homeMaxPerTx],
+          requestLimitsArray,
+          executionLimitsArray,
           owner,
           decimalShiftZero
         )
@@ -149,58 +127,45 @@
           token.address,
           requireBlockConfirmations,
           gasPrice,
-          [dailyLimit, maxPerTx, minPerTx],
-          [homeDailyLimit, homeMaxPerTx],
->>>>>>> cc771828
+          requestLimitsArray,
+          executionLimitsArray,
           owner,
           decimalShiftZero
         )
         .should.be.rejectedWith(ERROR_MSG)
 
-      await foreignBridge
-        .initialize(
-<<<<<<< HEAD
-          owner, // validatorContract
-          token.address,
-          requireBlockConfirmations,
-          gasPrice,
-          limitsArray,
-=======
-          validatorContract.address,
-          token.address,
-          requireBlockConfirmations,
-          gasPrice,
-          [dailyLimit, maxPerTx, maxPerTx],
-          [homeDailyLimit, homeMaxPerTx],
-          owner,
-          decimalShiftZero
-        )
-        .should.be.rejectedWith(ERROR_MSG)
       await foreignBridge
         .initialize(
           validatorContract.address,
           token.address,
           requireBlockConfirmations,
           gasPrice,
-          [dailyLimit, dailyLimit, minPerTx],
-          [homeDailyLimit, homeMaxPerTx],
->>>>>>> cc771828
+          requestLimitsArray,
+          executionLimitsArray,
           owner,
           decimalShiftZero
         )
         .should.be.rejectedWith(ERROR_MSG)
+      await foreignBridge
+        .initialize(
+          validatorContract.address,
+          token.address,
+          requireBlockConfirmations,
+          gasPrice,
+          requestLimitsArray,
+          executionLimitsArray,
+          owner,
+          decimalShiftZero
+        )
+        .should.be.rejectedWith(ERROR_MSG)
 
       const { logs } = await foreignBridge.initialize(
         validatorContract.address,
         token.address,
         requireBlockConfirmations,
         gasPrice,
-<<<<<<< HEAD
-        limitsArray,
-=======
-        [dailyLimit, maxPerTx, minPerTx],
-        [homeDailyLimit, homeMaxPerTx],
->>>>>>> cc771828
+        requestLimitsArray,
+        executionLimitsArray,
         owner,
         '9'
       )
@@ -228,14 +193,10 @@
         requiredBlockConfirmations: toBN(requireBlockConfirmations)
       })
       expectEventInLogs(logs, 'GasPriceChanged', { gasPrice })
-<<<<<<< HEAD
+      expectEventInLogs(logs, 'DailyLimitChanged', { newLimit: dailyLimit })
       if (!isRelativeDailyLimit) {
         expectEventInLogs(logs, 'ExecutionDailyLimitChanged', { newLimit: homeDailyLimit })
       }
-=======
-      expectEventInLogs(logs, 'DailyLimitChanged', { newLimit: dailyLimit })
-      expectEventInLogs(logs, 'ExecutionDailyLimitChanged', { newLimit: homeDailyLimit })
->>>>>>> cc771828
     })
   })
   describe('#executeSignatures', async () => {
@@ -249,12 +210,8 @@
         token.address,
         requireBlockConfirmations,
         gasPrice,
-<<<<<<< HEAD
-        limitsArray,
-=======
-        [dailyLimit, maxPerTx, minPerTx],
-        [homeDailyLimit, homeMaxPerTx],
->>>>>>> cc771828
+        requestLimitsArray,
+        executionLimitsArray,
         owner,
         decimalShiftZero
       )
@@ -386,12 +343,8 @@
         token.address,
         requireBlockConfirmations,
         gasPrice,
-<<<<<<< HEAD
-        limitsArray,
-=======
-        [dailyLimit, maxPerTx, minPerTx],
-        [homeDailyLimit, homeMaxPerTx],
->>>>>>> cc771828
+        requestLimitsArray,
+        executionLimitsArray,
         owner,
         decimalShiftZero,
         { from: ownerOfValidatorContract }
@@ -451,12 +404,8 @@
         erc20Token.address,
         requireBlockConfirmations,
         gasPrice,
-<<<<<<< HEAD
-        limitsArray,
-=======
-        [dailyLimit, maxPerTx, minPerTx],
-        [homeDailyLimit, homeMaxPerTx],
->>>>>>> cc771828
+        requestLimitsArray,
+        executionLimitsArray,
         owner,
         decimalShiftZero
       )
@@ -516,12 +465,8 @@
         token.address,
         requireBlockConfirmations,
         gasPrice,
-<<<<<<< HEAD
-        limitsArray,
-=======
-        [dailyLimit, maxPerTx, minPerTx],
-        [homeDailyLimit, homeMaxPerTx],
->>>>>>> cc771828
+        requestLimitsArray,
+        executionLimitsArray,
         owner,
         decimalShiftZero
       )
@@ -550,12 +495,8 @@
           tokenAddress,
           requireBlockConfirmations,
           gasPrice,
-<<<<<<< HEAD
-          isRelativeDailyLimit ? ['2', '1', '3', '2', '1'] : ['2', '3', '2', '1'],
-=======
           ['3', '2', '1'],
-          ['3', '2'],
->>>>>>> cc771828
+          isRelativeDailyLimit ? ['1', '3', '2', '1'] : ['3', '2', '1'],
           owner,
           decimalShiftZero
         )
@@ -579,12 +520,8 @@
         token.address,
         requireBlockConfirmations,
         gasPrice,
-<<<<<<< HEAD
-        limitsArray,
-=======
-        [dailyLimit, maxPerTx, minPerTx],
-        [homeDailyLimit, homeMaxPerTx],
->>>>>>> cc771828
+        requestLimitsArray,
+        executionLimitsArray,
         owner,
         decimalShiftZero
       )
@@ -616,8 +553,8 @@
         token.address,
         requireBlockConfirmations,
         gasPrice,
-        [dailyLimit, maxPerTx, minPerTx],
-        limitsArrayERC677,
+        requestLimitsArray,
+        executionLimitsArray,
         owner,
         decimalShiftZero
       )
@@ -641,8 +578,8 @@
         token.address,
         requireBlockConfirmations,
         gasPrice,
-        [dailyLimit, maxPerTx, minPerTx],
-        limitsArrayERC677,
+        requestLimitsArray,
+        executionLimitsArray,
         owner,
         decimalShiftZero
       )
@@ -671,8 +608,8 @@
         token.address,
         requireBlockConfirmations,
         gasPrice,
-        [dailyLimit, maxPerTx, minPerTx],
-        limitsArrayERC677,
+        requestLimitsArray,
+        executionLimitsArray,
         owner,
         decimalShiftZero
       )
@@ -706,8 +643,8 @@
         token.address,
         requireBlockConfirmations,
         gasPrice,
-        [dailyLimit, maxPerTx, minPerTx],
-        limitsArrayERC677,
+        requestLimitsArray,
+        executionLimitsArray,
         owner,
         decimalShiftZero
       )
@@ -747,8 +684,8 @@
         token.address,
         requireBlockConfirmations,
         gasPrice,
-        [dailyLimit, maxPerTx, minPerTx],
-        limitsArrayERC677,
+        requestLimitsArray,
+        executionLimitsArray,
         owner,
         decimalShiftZero
       )
@@ -817,12 +754,8 @@
         token.address,
         requireBlockConfirmations,
         gasPrice,
-<<<<<<< HEAD
-        limitsArray,
-=======
-        [dailyLimit, maxPerTx, minPerTx],
-        [homeDailyLimit, homeMaxPerTx],
->>>>>>> cc771828
+        requestLimitsArray,
+        executionLimitsArray,
         owner,
         decimalShiftTwo
       )
@@ -866,12 +799,8 @@
         erc20Token.address,
         requireBlockConfirmations,
         gasPrice,
-<<<<<<< HEAD
-        limitsArray,
-=======
-        [dailyLimit, maxPerTx, minPerTx],
-        [homeDailyLimit, homeMaxPerTx],
->>>>>>> cc771828
+        requestLimitsArray,
+        executionLimitsArray,
         owner,
         decimalShiftTwo
       )
@@ -921,8 +850,8 @@
         token.address,
         requireBlockConfirmations,
         gasPrice,
-        [dailyLimit, maxPerTx, minPerTx],
-        limitsArrayERC677,
+        requestLimitsArray,
+        executionLimitsArray,
         owner,
         decimalShiftTwo
       )
@@ -941,16 +870,6 @@
       expect(toBN(events[0].returnValues.value)).to.be.bignumber.equal(value)
     })
   })
-<<<<<<< HEAD
-}
-
-contract('ForeignBridge_ERC20_to_ERC20', async accounts => {
-  test(accounts, false)
-})
-
-contract('ForeignBridge_ERC20_to_ERC20_RelativeDailyLimit', async accounts => {
-  test(accounts, true)
-=======
   describe('#relayTokens', () => {
     const value = ether('0.25')
     const user = accounts[7]
@@ -964,8 +883,8 @@
         token.address,
         requireBlockConfirmations,
         gasPrice,
-        [dailyLimit, maxPerTx, minPerTx],
-        [homeDailyLimit, homeMaxPerTx],
+        requestLimitsArray,
+        executionLimitsArray,
         owner,
         decimalShiftZero
       )
@@ -1108,5 +1027,12 @@
       })
     })
   })
->>>>>>> cc771828
+}
+
+contract('ForeignBridge_ERC20_to_ERC20', async accounts => {
+  test(accounts, false)
+})
+
+contract('ForeignBridge_ERC20_to_ERC20_RelativeDailyLimit', async accounts => {
+  test(accounts, true)
 })