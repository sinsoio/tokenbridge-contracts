const Web3Utils = require('web3-utils');
const HomeBridge = artifacts.require("HomeBridge.sol");
const EternalStorageProxy = artifacts.require("EternalStorageProxy.sol");
const BridgeValidators = artifacts.require("BridgeValidators.sol");
const {ERROR_MSG, ZERO_ADDRESS} = require('./setup');
const {createMessage, sign, signatureToVRS} = require('./helpers/helpers');
const minPerTx = web3.toBigNumber(web3.toWei(0.01, "ether"));
const requireBlockConfirmations = 8;
const gasPrice = Web3Utils.toWei('1', 'gwei');
const oneEther = web3.toBigNumber(web3.toWei(1, "ether"));
const halfEther = web3.toBigNumber(web3.toWei(0.5, "ether"));
const foreignDailyLimit = oneEther;
const foreignMaxPerTx = halfEther;

contract('HomeBridge', async (accounts) => {
  let homeContract, validatorContract, authorities, owner;
  before(async () => {
    validatorContract = await BridgeValidators.new()
    authorities = [accounts[1]];
    owner = accounts[0]
    await validatorContract.initialize(1, authorities, owner)
  })
  describe('#initialize', async() => {
    beforeEach(async () => {
      homeContract = await HomeBridge.new()
    })
    it('sets variables', async () => {
      ZERO_ADDRESS.should.be.equal(await homeContract.validatorContract())
      '0'.should.be.bignumber.equal(await homeContract.deployedAtBlock())
      '0'.should.be.bignumber.equal(await homeContract.homeDailyLimit())
      '0'.should.be.bignumber.equal(await homeContract.maxPerTx())
      false.should.be.equal(await homeContract.isInitialized())
<<<<<<< HEAD
      await homeContract.initialize(validatorContract.address, '3', '2', '1', gasPrice, requireBlockConfirmations, owner).should.be.fulfilled;
=======
      await homeContract.initialize(validatorContract.address, '3', '2', '1', gasPrice, requireBlockConfirmations, foreignDailyLimit, foreignMaxPerTx).should.be.fulfilled;
>>>>>>> 96239886
      true.should.be.equal(await homeContract.isInitialized())
      validatorContract.address.should.be.equal(await homeContract.validatorContract());
      (await homeContract.deployedAtBlock()).should.be.bignumber.above(0);
      '3'.should.be.bignumber.equal(await homeContract.homeDailyLimit())
      '2'.should.be.bignumber.equal(await homeContract.maxPerTx())
      '1'.should.be.bignumber.equal(await homeContract.minPerTx())
    })
    it('cant set maxPerTx > homeDailyLimit', async () => {
      false.should.be.equal(await homeContract.isInitialized())
<<<<<<< HEAD
      await homeContract.initialize(validatorContract.address, '1', '2', '1', gasPrice, requireBlockConfirmations, owner).should.be.rejectedWith(ERROR_MSG);
      await homeContract.initialize(validatorContract.address, '3', '2', '2', gasPrice, requireBlockConfirmations, owner).should.be.rejectedWith(ERROR_MSG);
=======
      await homeContract.initialize(validatorContract.address, '1', '2', '1', gasPrice, requireBlockConfirmations, foreignDailyLimit, foreignMaxPerTx).should.be.rejectedWith(ERROR_MSG);
      await homeContract.initialize(validatorContract.address, '3', '2', '2', gasPrice, requireBlockConfirmations, foreignDailyLimit, foreignMaxPerTx).should.be.rejectedWith(ERROR_MSG);
>>>>>>> 96239886
      false.should.be.equal(await homeContract.isInitialized())
    })

    it('can be deployed via upgradeToAndCall', async () => {
      let storageProxy = await EternalStorageProxy.new().should.be.fulfilled;
<<<<<<< HEAD
      let data = homeContract.initialize.request(validatorContract.address, "3", "2", "1", gasPrice, requireBlockConfirmations, owner).params[0].data
=======
      let data = homeContract.initialize.request(validatorContract.address, "3", "2", "1", gasPrice, requireBlockConfirmations, foreignDailyLimit, foreignMaxPerTx).params[0].data
>>>>>>> 96239886
      await storageProxy.upgradeToAndCall('1', homeContract.address, data).should.be.fulfilled;
      let finalContract = await HomeBridge.at(storageProxy.address);
      true.should.be.equal(await finalContract.isInitialized());
      validatorContract.address.should.be.equal(await finalContract.validatorContract())
      "3".should.be.bignumber.equal(await finalContract.homeDailyLimit())
      "2".should.be.bignumber.equal(await finalContract.maxPerTx())
      "1".should.be.bignumber.equal(await finalContract.minPerTx())
    })
  })

  describe('#fallback', async () => {
    beforeEach(async () => {
      homeContract = await HomeBridge.new()
<<<<<<< HEAD
      await homeContract.initialize(validatorContract.address, '3', '2', '1', gasPrice, requireBlockConfirmations, owner)
=======
      await homeContract.initialize(validatorContract.address, '3', '2', '1', gasPrice, requireBlockConfirmations, foreignDailyLimit, foreignMaxPerTx)
>>>>>>> 96239886
    })
    it('should accept POA', async () => {
      const currentDay = await homeContract.getCurrentDay()
      '0'.should.be.bignumber.equal(await homeContract.totalSpentPerDay(currentDay))
      const {logs} = await homeContract.sendTransaction({
        from: accounts[1],
        value: 1
      }).should.be.fulfilled
      '1'.should.be.bignumber.equal(await homeContract.totalSpentPerDay(currentDay))
      await homeContract.sendTransaction({
        from: accounts[1],
        value: 3
      }).should.be.rejectedWith(ERROR_MSG);
      logs[0].event.should.be.equal('Deposit')
      logs[0].args.should.be.deep.equal({
        recipient: accounts[1],
        value: new web3.BigNumber(1)
      })
      await homeContract.setHomeDailyLimit(4).should.be.fulfilled;
      await homeContract.sendTransaction({
        from: accounts[1],
        value: 1
      }).should.be.fulfilled
      '2'.should.be.bignumber.equal(await homeContract.totalSpentPerDay(currentDay))
    })

    it('doesnt let you send more than max amount per tx', async () => {
      await homeContract.sendTransaction({
        from: accounts[1],
        value: 1
      }).should.be.fulfilled
      await homeContract.sendTransaction({
        from: accounts[1],
        value: 3
      }).should.be.rejectedWith(ERROR_MSG)
      await homeContract.setMaxPerTx(100).should.be.rejectedWith(ERROR_MSG);
      await homeContract.setHomeDailyLimit(100).should.be.fulfilled;
      await homeContract.setMaxPerTx(99).should.be.fulfilled;
      //meets max per tx and daily limit
      await homeContract.sendTransaction({
        from: accounts[1],
        value: 99
      }).should.be.fulfilled
      //above daily limit
      await homeContract.sendTransaction({
        from: accounts[1],
        value: 1
      }).should.be.rejectedWith(ERROR_MSG)

    })

    it('should not let to deposit less than minPerTx', async () => {
      const newDailyLimit = 100;
      const newMaxPerTx = 50;
      const newMinPerTx = 20;
      await homeContract.setHomeDailyLimit(newDailyLimit).should.be.fulfilled;
      await homeContract.setMaxPerTx(newMaxPerTx).should.be.fulfilled;
      await homeContract.setMinPerTx(newMinPerTx).should.be.fulfilled;

      await homeContract.sendTransaction({
        from: accounts[1],
        value: newMinPerTx
      }).should.be.fulfilled
      await homeContract.sendTransaction({
        from: accounts[1],
        value: newMinPerTx - 1
      }).should.be.rejectedWith(ERROR_MSG)
    })
  })
  describe('#withdraw', async () => {
    beforeEach(async () => {
      homeContract = await HomeBridge.new()
<<<<<<< HEAD
      const oneEther = web3.toBigNumber(web3.toWei(1, "ether"));
      const halfEther = web3.toBigNumber(web3.toWei(0.5, "ether"));
      await homeContract.initialize(validatorContract.address, oneEther, halfEther, minPerTx, gasPrice, requireBlockConfirmations, owner);
=======
      await homeContract.initialize(validatorContract.address, oneEther, halfEther, minPerTx, gasPrice, requireBlockConfirmations, foreignDailyLimit, foreignMaxPerTx);
>>>>>>> 96239886
      oneEther.should.be.bignumber.equal(await homeContract.homeDailyLimit());
      await homeContract.sendTransaction({
        from: accounts[1],
        value: halfEther
      }).should.be.fulfilled
    })
    it('should allow to withdraw', async () => {
      var recipientAccount = accounts[3];
      const balanceBefore = await web3.eth.getBalance(recipientAccount)
      const homeBalanceBefore = await web3.eth.getBalance(homeContract.address)
      var value = web3.toBigNumber(web3.toWei(0.5, "ether"));
      var homeGasPrice = web3.toBigNumber(0);
      var transactionHash = "0x1045bfe274b88120a6b1e5d01b5ec00ab5d01098346e90e7c7a3c9b8f0181c80";
      var message = createMessage(recipientAccount, value, transactionHash, homeGasPrice);
      var signature = await sign(authorities[0], message)
      var vrs = signatureToVRS(signature);
      false.should.be.equal(await homeContract.withdraws(transactionHash))
      const {logs} = await homeContract.withdraw([vrs.v], [vrs.r], [vrs.s], message).should.be.fulfilled
      logs[0].event.should.be.equal("Withdraw")
      logs[0].args.recipient.should.be.equal(recipientAccount)
      logs[0].args.value.should.be.bignumber.equal(value)
      logs[0].args.transactionHash.should.be.equal(transactionHash);
      const balanceAfter = await web3.eth.getBalance(recipientAccount)
      const homeBalanceAfter = await web3.eth.getBalance(homeContract.address)
      balanceAfter.should.be.bignumber.equal(balanceBefore.add(value))
      homeBalanceAfter.should.be.bignumber.equal(homeBalanceBefore.sub(value))
      true.should.be.equal(await homeContract.withdraws(transactionHash))
    })
    it('should allow second withdraw with different transactionHash but same recipient and value', async ()=> {
      var recipientAccount = accounts[3];
      const balanceBefore = await web3.eth.getBalance(recipientAccount)
      const homeBalanceBefore = await web3.eth.getBalance(homeContract.address)
      // tx 1
      var value = web3.toBigNumber(web3.toWei(0.25, "ether"));
      var homeGasPrice = web3.toBigNumber(0);
      var transactionHash = "0x35d3818e50234655f6aebb2a1cfbf30f59568d8a4ec72066fac5a25dbe7b8121";
      var message = createMessage(recipientAccount, value, transactionHash, homeGasPrice);
      var signature = await sign(authorities[0], message)
      var vrs = signatureToVRS(signature);
      false.should.be.equal(await homeContract.withdraws(transactionHash))
      await homeContract.withdraw([vrs.v], [vrs.r], [vrs.s], message).should.be.fulfilled
      // tx 2
      var transactionHash2 = "0x77a496628a776a03d58d7e6059a5937f04bebd8ba4ff89f76dd4bb8ba7e291ee";
      var message2 = createMessage(recipientAccount, value, transactionHash2, homeGasPrice);
      var signature2 = await sign(authorities[0], message2)
      var vrs2 = signatureToVRS(signature2);
      false.should.be.equal(await homeContract.withdraws(transactionHash2))
      const {logs} = await homeContract.withdraw([vrs2.v], [vrs2.r], [vrs2.s], message2).should.be.fulfilled

      logs[0].event.should.be.equal("Withdraw")
      logs[0].args.recipient.should.be.equal(recipientAccount)
      logs[0].args.value.should.be.bignumber.equal(value)
      logs[0].args.transactionHash.should.be.equal(transactionHash2);
      const balanceAfter = await web3.eth.getBalance(recipientAccount)
      const homeBalanceAfter = await web3.eth.getBalance(homeContract.address)
      balanceAfter.should.be.bignumber.equal(balanceBefore.add(value.mul(2)))
      homeBalanceAfter.should.be.bignumber.equal(0)
      true.should.be.equal(await homeContract.withdraws(transactionHash))
      true.should.be.equal(await homeContract.withdraws(transactionHash2))
    })

    it('should not allow if there are not enough funds in the contract', async () => {
      var recipientAccount = accounts[3];
      const balanceBefore = await web3.eth.getBalance(recipientAccount)
      const homeBalanceBefore = await web3.eth.getBalance(homeContract.address)
      // tx 1
      var value = web3.toBigNumber(web3.toWei(1.01, "ether"));
      var homeGasPrice = web3.toBigNumber(0);
      var transactionHash = "0x35d3818e50234655f6aebb2a1cfbf30f59568d8a4ec72066fac5a25dbe7b8121";
      var message = createMessage(recipientAccount, value, transactionHash, homeGasPrice);
      var signature = await sign(authorities[0], message)
      var vrs = signatureToVRS(signature);
      false.should.be.equal(await homeContract.withdraws(transactionHash))
      await homeContract.withdraw([vrs.v], [vrs.r], [vrs.s], message).should.be.rejectedWith(ERROR_MSG)

    })
    it('should not allow second withdraw (replay attack) with same transactionHash but different recipient', async () => {
      var recipientAccount = accounts[3];
      const balanceBefore = await web3.eth.getBalance(recipientAccount)
      const homeBalanceBefore = await web3.eth.getBalance(homeContract.address)
      // tx 1
      var value = web3.toBigNumber(web3.toWei(0.5, "ether"));
      var homeGasPrice = web3.toBigNumber(0);
      var transactionHash = "0x35d3818e50234655f6aebb2a1cfbf30f59568d8a4ec72066fac5a25dbe7b8121";
      var message = createMessage(recipientAccount, value, transactionHash, homeGasPrice);
      var signature = await sign(authorities[0], message)
      var vrs = signatureToVRS(signature);
      false.should.be.equal(await homeContract.withdraws(transactionHash))
      await homeContract.withdraw([vrs.v], [vrs.r], [vrs.s], message).should.be.fulfilled
      // tx 2
      var message2 = createMessage(accounts[4], value, transactionHash, homeGasPrice);
      var signature2 = await sign(authorities[0], message2)
      var vrs = signatureToVRS(signature2);
      true.should.be.equal(await homeContract.withdraws(transactionHash))
      await homeContract.withdraw([vrs.v], [vrs.r], [vrs.s], message2).should.be.rejectedWith(ERROR_MSG)
    })
    it('should not allow withdraws out of foreign limits', async ()=> {
      const tenEthers = web3.toBigNumber(web3.toWei(10, "ether"));
      const fiveEthers = web3.toBigNumber(web3.toWei(5, "ether"));

      homeContract = await HomeBridge.new()
      await homeContract.initialize(validatorContract.address, tenEthers, fiveEthers, minPerTx, gasPrice, requireBlockConfirmations, foreignDailyLimit, foreignMaxPerTx);
      await homeContract.sendTransaction({
        from: accounts[1],
        value: fiveEthers
      }).should.be.fulfilled


      const recipientAccount = accounts[3];
      // tx value above max limit
      const invalidValue = oneEther
      const homeGasPrice = web3.toBigNumber(0);
      const transactionHash = "0x35d3818e50234655f6aebb2a1cfbf30f59568d8a4ec72066fac5a25dbe7b8121";
      const message = createMessage(recipientAccount, invalidValue, transactionHash, homeGasPrice);
      const signature = await sign(authorities[0], message)
      const vrs = signatureToVRS(signature);

      await homeContract.withdraw([vrs.v], [vrs.r], [vrs.s], message).should.be.rejectedWith(ERROR_MSG)

      // tx 1
      const value = halfEther
      const transactionHash1 = "0x35d3818e50234655f6aebb2a1cfbf30f59568d8a4ec72066fac5a25dbe7b8121";
      const message1 = createMessage(recipientAccount, value, transactionHash1, homeGasPrice);
      const signature1 = await sign(authorities[0], message1)
      const vrs1 = signatureToVRS(signature1);

      await homeContract.withdraw([vrs1.v], [vrs1.r], [vrs1.s], message1).should.be.fulfilled
      // tx 2
      const transactionHash2 = "0x77a496628a776a03d58d7e6059a5937f04bebd8ba4ff89f76dd4bb8ba7e291ee";
      const message2 = createMessage(recipientAccount, value, transactionHash2, homeGasPrice);
      const signature2 = await sign(authorities[0], message2)
      const vrs2 = signatureToVRS(signature2);

      await homeContract.withdraw([vrs2.v], [vrs2.r], [vrs2.s], message2).should.be.fulfilled

      // tx 3 - above foreign daily limit
      const transactionHash3 = "0x806335163828a8eda675cff9c84fa6e6c7cf06bb44cc6ec832e42fe789d01415";
      const message3 = createMessage(recipientAccount, value, transactionHash3, homeGasPrice);
      const signature3 = await sign(authorities[0], message3)
      const vrs3 = signatureToVRS(signature3);

      await homeContract.withdraw([vrs3.v], [vrs3.r], [vrs3.s], message3).should.be.rejectedWith(ERROR_MSG)
    })
  })

  describe('#withdraw with 2 minimum signatures', async () => {
    let multisigValidatorContract, twoAuthorities, ownerOfValidatorContract, homeContractWithMultiSignatures
    beforeEach(async () => {
      multisigValidatorContract = await BridgeValidators.new()
      twoAuthorities = [accounts[0], accounts[1]];
      ownerOfValidatorContract = accounts[3]
      const halfEther = web3.toBigNumber(web3.toWei(0.5, "ether"));
      await multisigValidatorContract.initialize(2, twoAuthorities, ownerOfValidatorContract, {from: ownerOfValidatorContract})
      homeContractWithMultiSignatures = await HomeBridge.new()
      const oneEther = web3.toBigNumber(web3.toWei(1, "ether"));
<<<<<<< HEAD
      await homeContractWithMultiSignatures.initialize(multisigValidatorContract.address, oneEther, halfEther, minPerTx, gasPrice, requireBlockConfirmations, owner, {from: ownerOfValidatorContract});
=======
      await homeContractWithMultiSignatures.initialize(multisigValidatorContract.address, oneEther, halfEther, minPerTx, gasPrice, requireBlockConfirmations, foreignDailyLimit, foreignMaxPerTx, {from: ownerOfValidatorContract});
>>>>>>> 96239886
      await homeContractWithMultiSignatures.sendTransaction({
        from: accounts[1],
        value: halfEther
      }).should.be.fulfilled
    })
    it('withdraw should fail if not enough signatures are provided', async () => {

      var recipientAccount = accounts[4];
      const balanceBefore = await web3.eth.getBalance(recipientAccount)
      const homeBalanceBefore = await web3.eth.getBalance(homeContractWithMultiSignatures.address)
      // msg 1
      var value = web3.toBigNumber(web3.toWei(0.5, "ether"));
      var homeGasPrice = web3.toBigNumber(0);
      var transactionHash = "0x35d3818e50234655f6aebb2a1cfbf30f59568d8a4ec72066fac5a25dbe7b8121";
      var message = createMessage(recipientAccount, value, transactionHash, homeGasPrice);
      var signature = await sign(twoAuthorities[0], message)
      var vrs = signatureToVRS(signature);
      false.should.be.equal(await homeContractWithMultiSignatures.withdraws(transactionHash))
      await homeContractWithMultiSignatures.withdraw([vrs.v], [vrs.r], [vrs.s], message).should.be.rejectedWith(ERROR_MSG)
      // msg 2
      var signature2 = await sign(twoAuthorities[1], message)
      var vrs2 = signatureToVRS(signature2);
      const {logs} = await homeContractWithMultiSignatures.withdraw([vrs.v, vrs2.v], [vrs.r, vrs2.r], [vrs.s, vrs2.s], message).should.be.fulfilled;

      logs[0].event.should.be.equal("Withdraw")
      logs[0].args.recipient.should.be.equal(recipientAccount)
      logs[0].args.value.should.be.bignumber.equal(value)
      logs[0].args.transactionHash.should.be.equal(transactionHash);
      const balanceAfter = await web3.eth.getBalance(recipientAccount)
      const homeBalanceAfter = await web3.eth.getBalance(homeContractWithMultiSignatures.address)
      balanceAfter.should.be.bignumber.equal(balanceBefore.add(value))
      homeBalanceAfter.should.be.bignumber.equal(homeBalanceBefore.sub(value))
      true.should.be.equal(await homeContractWithMultiSignatures.withdraws(transactionHash))

    })
    it('withdraw should fail if duplicate signature is provided', async () => {
      var recipientAccount = accounts[4];
      const balanceBefore = await web3.eth.getBalance(recipientAccount)
      const homeBalanceBefore = await web3.eth.getBalance(homeContractWithMultiSignatures.address)
      // msg 1
      var value = web3.toBigNumber(web3.toWei(0.5, "ether"));
      var homeGasPrice = web3.toBigNumber(0);
      var transactionHash = "0x35d3818e50234655f6aebb2a1cfbf30f59568d8a4ec72066fac5a25dbe7b8121";
      var message = createMessage(recipientAccount, value, transactionHash, homeGasPrice);
      var signature = await sign(twoAuthorities[0], message)
      var vrs = signatureToVRS(signature);
      false.should.be.equal(await homeContractWithMultiSignatures.withdraws(transactionHash))
      await homeContractWithMultiSignatures.withdraw([vrs.v, vrs.v], [vrs.r, vrs.r], [vrs.s, vrs.s], message).should.be.rejectedWith(ERROR_MSG)
    })
  })
  describe('#setting limits', async () => {
    let homeContract;
    beforeEach(async () => {
      homeContract = await HomeBridge.new()
<<<<<<< HEAD
      await homeContract.initialize(validatorContract.address, '3', '2', '1', gasPrice, requireBlockConfirmations, owner)
=======
      await homeContract.initialize(validatorContract.address, '3', '2', '1', gasPrice, requireBlockConfirmations, foreignDailyLimit, foreignMaxPerTx)
>>>>>>> 96239886
    })
    it('#setMaxPerTx allows to set only to owner and cannot be more than daily limit', async () => {
      await homeContract.setMaxPerTx(2, {from: authorities[0]}).should.be.rejectedWith(ERROR_MSG);
      await homeContract.setMaxPerTx(2, {from: owner}).should.be.fulfilled;

      await homeContract.setMaxPerTx(3, {from: owner}).should.be.rejectedWith(ERROR_MSG);
    })

    it('#setMinPerTx allows to set only to owner and cannot be more than daily limit and should be less than maxPerTx', async () => {
      await homeContract.setMinPerTx(1, {from: authorities[0]}).should.be.rejectedWith(ERROR_MSG);
      await homeContract.setMinPerTx(1, {from: owner}).should.be.fulfilled;

      await homeContract.setMinPerTx(2, {from: owner}).should.be.rejectedWith(ERROR_MSG);
    })
  })
})<|MERGE_RESOLUTION|>--- conflicted
+++ resolved
@@ -30,11 +30,7 @@
       '0'.should.be.bignumber.equal(await homeContract.homeDailyLimit())
       '0'.should.be.bignumber.equal(await homeContract.maxPerTx())
       false.should.be.equal(await homeContract.isInitialized())
-<<<<<<< HEAD
-      await homeContract.initialize(validatorContract.address, '3', '2', '1', gasPrice, requireBlockConfirmations, owner).should.be.fulfilled;
-=======
-      await homeContract.initialize(validatorContract.address, '3', '2', '1', gasPrice, requireBlockConfirmations, foreignDailyLimit, foreignMaxPerTx).should.be.fulfilled;
->>>>>>> 96239886
+      await homeContract.initialize(validatorContract.address, '3', '2', '1', gasPrice, requireBlockConfirmations, foreignDailyLimit, foreignMaxPerTx, owner).should.be.fulfilled;
       true.should.be.equal(await homeContract.isInitialized())
       validatorContract.address.should.be.equal(await homeContract.validatorContract());
       (await homeContract.deployedAtBlock()).should.be.bignumber.above(0);
@@ -44,23 +40,14 @@
     })
     it('cant set maxPerTx > homeDailyLimit', async () => {
       false.should.be.equal(await homeContract.isInitialized())
-<<<<<<< HEAD
-      await homeContract.initialize(validatorContract.address, '1', '2', '1', gasPrice, requireBlockConfirmations, owner).should.be.rejectedWith(ERROR_MSG);
-      await homeContract.initialize(validatorContract.address, '3', '2', '2', gasPrice, requireBlockConfirmations, owner).should.be.rejectedWith(ERROR_MSG);
-=======
-      await homeContract.initialize(validatorContract.address, '1', '2', '1', gasPrice, requireBlockConfirmations, foreignDailyLimit, foreignMaxPerTx).should.be.rejectedWith(ERROR_MSG);
-      await homeContract.initialize(validatorContract.address, '3', '2', '2', gasPrice, requireBlockConfirmations, foreignDailyLimit, foreignMaxPerTx).should.be.rejectedWith(ERROR_MSG);
->>>>>>> 96239886
+      await homeContract.initialize(validatorContract.address, '1', '2', '1', gasPrice, requireBlockConfirmations, foreignDailyLimit, foreignMaxPerTx, owner).should.be.rejectedWith(ERROR_MSG);
+      await homeContract.initialize(validatorContract.address, '3', '2', '2', gasPrice, requireBlockConfirmations, foreignDailyLimit, foreignMaxPerTx, owner).should.be.rejectedWith(ERROR_MSG);
       false.should.be.equal(await homeContract.isInitialized())
     })
 
     it('can be deployed via upgradeToAndCall', async () => {
       let storageProxy = await EternalStorageProxy.new().should.be.fulfilled;
-<<<<<<< HEAD
-      let data = homeContract.initialize.request(validatorContract.address, "3", "2", "1", gasPrice, requireBlockConfirmations, owner).params[0].data
-=======
-      let data = homeContract.initialize.request(validatorContract.address, "3", "2", "1", gasPrice, requireBlockConfirmations, foreignDailyLimit, foreignMaxPerTx).params[0].data
->>>>>>> 96239886
+      let data = homeContract.initialize.request(validatorContract.address, "3", "2", "1", gasPrice, requireBlockConfirmations, foreignDailyLimit, foreignMaxPerTx, owner).params[0].data
       await storageProxy.upgradeToAndCall('1', homeContract.address, data).should.be.fulfilled;
       let finalContract = await HomeBridge.at(storageProxy.address);
       true.should.be.equal(await finalContract.isInitialized());
@@ -74,11 +61,7 @@
   describe('#fallback', async () => {
     beforeEach(async () => {
       homeContract = await HomeBridge.new()
-<<<<<<< HEAD
-      await homeContract.initialize(validatorContract.address, '3', '2', '1', gasPrice, requireBlockConfirmations, owner)
-=======
-      await homeContract.initialize(validatorContract.address, '3', '2', '1', gasPrice, requireBlockConfirmations, foreignDailyLimit, foreignMaxPerTx)
->>>>>>> 96239886
+      await homeContract.initialize(validatorContract.address, '3', '2', '1', gasPrice, requireBlockConfirmations, foreignDailyLimit, foreignMaxPerTx, owner)
     })
     it('should accept POA', async () => {
       const currentDay = await homeContract.getCurrentDay()
@@ -151,13 +134,7 @@
   describe('#withdraw', async () => {
     beforeEach(async () => {
       homeContract = await HomeBridge.new()
-<<<<<<< HEAD
-      const oneEther = web3.toBigNumber(web3.toWei(1, "ether"));
-      const halfEther = web3.toBigNumber(web3.toWei(0.5, "ether"));
-      await homeContract.initialize(validatorContract.address, oneEther, halfEther, minPerTx, gasPrice, requireBlockConfirmations, owner);
-=======
-      await homeContract.initialize(validatorContract.address, oneEther, halfEther, minPerTx, gasPrice, requireBlockConfirmations, foreignDailyLimit, foreignMaxPerTx);
->>>>>>> 96239886
+      await homeContract.initialize(validatorContract.address, oneEther, halfEther, minPerTx, gasPrice, requireBlockConfirmations, foreignDailyLimit, foreignMaxPerTx, owner);
       oneEther.should.be.bignumber.equal(await homeContract.homeDailyLimit());
       await homeContract.sendTransaction({
         from: accounts[1],
@@ -313,11 +290,7 @@
       await multisigValidatorContract.initialize(2, twoAuthorities, ownerOfValidatorContract, {from: ownerOfValidatorContract})
       homeContractWithMultiSignatures = await HomeBridge.new()
       const oneEther = web3.toBigNumber(web3.toWei(1, "ether"));
-<<<<<<< HEAD
-      await homeContractWithMultiSignatures.initialize(multisigValidatorContract.address, oneEther, halfEther, minPerTx, gasPrice, requireBlockConfirmations, owner, {from: ownerOfValidatorContract});
-=======
-      await homeContractWithMultiSignatures.initialize(multisigValidatorContract.address, oneEther, halfEther, minPerTx, gasPrice, requireBlockConfirmations, foreignDailyLimit, foreignMaxPerTx, {from: ownerOfValidatorContract});
->>>>>>> 96239886
+      await homeContractWithMultiSignatures.initialize(multisigValidatorContract.address, oneEther, halfEther, minPerTx, gasPrice, requireBlockConfirmations, foreignDailyLimit, foreignMaxPerTx, owner, {from: ownerOfValidatorContract});
       await homeContractWithMultiSignatures.sendTransaction({
         from: accounts[1],
         value: halfEther
@@ -372,11 +345,7 @@
     let homeContract;
     beforeEach(async () => {
       homeContract = await HomeBridge.new()
-<<<<<<< HEAD
-      await homeContract.initialize(validatorContract.address, '3', '2', '1', gasPrice, requireBlockConfirmations, owner)
-=======
-      await homeContract.initialize(validatorContract.address, '3', '2', '1', gasPrice, requireBlockConfirmations, foreignDailyLimit, foreignMaxPerTx)
->>>>>>> 96239886
+      await homeContract.initialize(validatorContract.address, '3', '2', '1', gasPrice, requireBlockConfirmations, foreignDailyLimit, foreignMaxPerTx, owner)
     })
     it('#setMaxPerTx allows to set only to owner and cannot be more than daily limit', async () => {
       await homeContract.setMaxPerTx(2, {from: authorities[0]}).should.be.rejectedWith(ERROR_MSG);
