const HomeAMBErc677ToErc677 = artifacts.require('HomeAMBErc677ToErc677.sol')
const HomeAMBErc677ToErc677RelativeDailyLimit = artifacts.require('HomeAMBErc677ToErc677RelativeDailyLimit.sol')
const EternalStorageProxy = artifacts.require('EternalStorageProxy.sol')
const ForeignAMBErc677ToErc677 = artifacts.require('ForeignAMBErc677ToErc677.sol')
const ForeignAMBErc677ToErc677RelativeDailyLimit = artifacts.require('ForeignAMBErc677ToErc677RelativeDailyLimit.sol')
const ERC677BridgeToken = artifacts.require('ERC677BridgeToken.sol')
const HomeAMB = artifacts.require('HomeAMB.sol')
const AMBMock = artifacts.require('AMBMock.sol')
const BridgeValidators = artifacts.require('BridgeValidators.sol')

const { expect } = require('chai')
const { shouldBehaveLikeBasicAMBErc677ToErc677 } = require('./AMBErc677ToErc677Behavior.test')

const { ether } = require('../helpers/helpers')
const { getEvents, expectEventInLogs, strip0x } = require('../helpers/helpers')
const { ERROR_MSG, toBN } = require('../setup')

const ZERO = toBN(0)
const oneEther = ether('1')
const twoEthers = ether('2')
const maxGasPerTx = oneEther
const dailyLimit = twoEthers
const maxPerTx = oneEther
const minPerTx = ether('0.01')
const executionDailyLimit = dailyLimit
const executionMaxPerTx = maxPerTx
const executionMinPerTx = minPerTx
const exampleTxHash = '0xf308b922ab9f8a7128d9d7bc9bce22cd88b2c05c8213f0e2d8104d78e0a9ecbb'
const decimalShiftZero = 0
const targetLimit = ether('0.05')
const threshold = ether('10000')

function test(accounts, isRelativeDailyLimit) {
  const ForeignContract = isRelativeDailyLimit ? ForeignAMBErc677ToErc677RelativeDailyLimit : ForeignAMBErc677ToErc677
  const HomeContract = isRelativeDailyLimit ? HomeAMBErc677ToErc677RelativeDailyLimit : HomeAMBErc677ToErc677
  const owner = accounts[0]
  const user = accounts[1]
  let ambBridgeContract
  let mediatorContract
  let erc677Token
  let homeBridge

  let limitsArray = [dailyLimit, maxPerTx, minPerTx]
  if (isRelativeDailyLimit) {
    limitsArray = [targetLimit, threshold, maxPerTx, minPerTx]
  }

  beforeEach(async function() {
    this.bridge = await HomeContract.new()
    const storageProxy = await EternalStorageProxy.new().should.be.fulfilled
    await storageProxy.upgradeTo('1', this.bridge.address).should.be.fulfilled
    this.proxyContract = await HomeContract.at(storageProxy.address)
  })
  shouldBehaveLikeBasicAMBErc677ToErc677(HomeContract, accounts, isRelativeDailyLimit, true)
  describe('onTokenTransfer', () => {
    beforeEach(async () => {
      const validatorContract = await BridgeValidators.new()
      const authorities = [accounts[1], accounts[2]]
      await validatorContract.initialize(1, authorities, owner)
      ambBridgeContract = await HomeAMB.new()
      await ambBridgeContract.initialize(validatorContract.address, maxGasPerTx, '1', '1', owner)
      mediatorContract = await ForeignContract.new()
      erc677Token = await ERC677BridgeToken.new('test', 'TST', 18)
      await erc677Token.mint(user, twoEthers, { from: owner }).should.be.fulfilled

      homeBridge = await HomeContract.new()
      await homeBridge.initialize(
        ambBridgeContract.address,
        mediatorContract.address,
        erc677Token.address,
        limitsArray,
        [executionDailyLimit, executionMaxPerTx, executionMinPerTx],
        maxGasPerTx,
        decimalShiftZero,
        owner
      ).should.be.fulfilled
    })
<<<<<<< HEAD
    if (!isRelativeDailyLimit) {
      it('should emit UserRequestForSignature in AMB bridge and burn transferred tokens', async () => {
        // Given
        const currentDay = await homeBridge.getCurrentDay()
        expect(await homeBridge.totalSpentPerDay(currentDay)).to.be.bignumber.equal(ZERO)
        const initialEvents = await getEvents(ambBridgeContract, { event: 'UserRequestForSignature' })
        expect(initialEvents.length).to.be.equal(0)
        expect(await erc677Token.totalSupply()).to.be.bignumber.equal(twoEthers)

        // only token address can call it
        await homeBridge.onTokenTransfer(user, oneEther, '0x00', { from: owner }).should.be.rejectedWith(ERROR_MSG)

        // must be within limits
        await erc677Token
          .transferAndCall(homeBridge.address, twoEthers, '0x00', { from: user })
          .should.be.rejectedWith(ERROR_MSG)

        // When
        const { logs } = await erc677Token.transferAndCall(homeBridge.address, oneEther, '0x00', { from: user }).should.be
          .fulfilled

        // Then
        const events = await getEvents(ambBridgeContract, { event: 'UserRequestForSignature' })
        expect(events.length).to.be.equal(1)
        expect(await homeBridge.totalSpentPerDay(currentDay)).to.be.bignumber.equal(oneEther)
        expect(await erc677Token.totalSupply()).to.be.bignumber.equal(oneEther)
        expectEventInLogs(logs, 'Burn', {
          burner: homeBridge.address,
          value: oneEther
        })
=======
    it('should emit UserRequestForSignature in AMB bridge and burn transferred tokens', async () => {
      // Given
      const currentDay = await homeBridge.getCurrentDay()
      expect(await homeBridge.totalSpentPerDay(currentDay)).to.be.bignumber.equal(ZERO)
      const initialEvents = await getEvents(ambBridgeContract, { event: 'UserRequestForSignature' })
      expect(initialEvents.length).to.be.equal(0)
      expect(await erc677Token.totalSupply()).to.be.bignumber.equal(twoEthers)

      // only token address can call it
      await homeBridge.onTokenTransfer(user, oneEther, '0x', { from: owner }).should.be.rejectedWith(ERROR_MSG)

      // must be within limits
      await erc677Token
        .transferAndCall(homeBridge.address, twoEthers, '0x', { from: user })
        .should.be.rejectedWith(ERROR_MSG)

      // When
      const { logs } = await erc677Token.transferAndCall(homeBridge.address, oneEther, '0x', { from: user }).should.be
        .fulfilled

      // Then
      const events = await getEvents(ambBridgeContract, { event: 'UserRequestForSignature' })
      expect(events.length).to.be.equal(1)
      expect(events[0].returnValues.encodedData.includes(strip0x(user).toLowerCase())).to.be.equal(true)
      expect(await homeBridge.totalSpentPerDay(currentDay)).to.be.bignumber.equal(oneEther)
      expect(await erc677Token.totalSupply()).to.be.bignumber.equal(oneEther)
      expectEventInLogs(logs, 'Burn', {
        burner: homeBridge.address,
        value: oneEther
      })
    })
    it('should be able to specify a different receiver', async () => {
      const user2 = accounts[2]
      // Given
      const currentDay = await homeBridge.getCurrentDay()
      expect(await homeBridge.totalSpentPerDay(currentDay)).to.be.bignumber.equal(ZERO)
      const initialEvents = await getEvents(ambBridgeContract, { event: 'UserRequestForSignature' })
      expect(initialEvents.length).to.be.equal(0)
      expect(await erc677Token.totalSupply()).to.be.bignumber.equal(twoEthers)

      // When
      await erc677Token
        .transferAndCall(homeBridge.address, oneEther, '0x00', { from: user })
        .should.be.rejectedWith(ERROR_MSG)
      const { logs } = await erc677Token.transferAndCall(homeBridge.address, oneEther, user2, { from: user }).should.be
        .fulfilled

      // Then
      const events = await getEvents(ambBridgeContract, { event: 'UserRequestForSignature' })
      expect(events.length).to.be.equal(1)
      expect(events[0].returnValues.encodedData.includes(strip0x(user2).toLowerCase())).to.be.equal(true)
      expect(await homeBridge.totalSpentPerDay(currentDay)).to.be.bignumber.equal(oneEther)
      expect(await erc677Token.totalSupply()).to.be.bignumber.equal(oneEther)
      expectEventInLogs(logs, 'Burn', {
        burner: homeBridge.address,
        value: oneEther
>>>>>>> cc771828
      })
    }
  })
  describe('handleBridgedTokens', () => {
    const nonce = '0x96b6af865cdaa107ede916e237afbedffa5ed36bea84c0e77a33cc28fc2e9c01'
    beforeEach(async () => {
      ambBridgeContract = await AMBMock.new()
      await ambBridgeContract.setMaxGasPerTx(maxGasPerTx)
      mediatorContract = await ForeignContract.new()
      erc677Token = await ERC677BridgeToken.new('test', 'TST', 18)

      homeBridge = await HomeContract.new()
      await homeBridge.initialize(
        ambBridgeContract.address,
        mediatorContract.address,
        erc677Token.address,
        limitsArray,
        [executionDailyLimit, executionMaxPerTx, executionMinPerTx],
        maxGasPerTx,
        decimalShiftZero,
        owner
      ).should.be.fulfilled
      await erc677Token.transferOwnership(homeBridge.address)
    })
    it('should mint tokens on message from amb', async () => {
      // Given
      const currentDay = await homeBridge.getCurrentDay()
      expect(await homeBridge.totalExecutedPerDay(currentDay)).to.be.bignumber.equal(ZERO)
      const initialEvents = await getEvents(erc677Token, { event: 'Mint' })
      expect(initialEvents.length).to.be.equal(0)
      expect(await erc677Token.totalSupply()).to.be.bignumber.equal(ZERO)

      // can't be called by user
      await homeBridge.handleBridgedTokens(user, oneEther, nonce, { from: user }).should.be.rejectedWith(ERROR_MSG)
      // can't be called by owner
      await homeBridge.handleBridgedTokens(user, oneEther, nonce, { from: owner }).should.be.rejectedWith(ERROR_MSG)

      const data = await homeBridge.contract.methods.handleBridgedTokens(user, oneEther.toString(), nonce).encodeABI()

      // message must be generated by mediator contract on the other network
      const failedTxHash = '0x2ebc2ccc755acc8eaf9252e19573af708d644ab63a39619adb080a3500a4ff2e'

      await ambBridgeContract.executeMessageCall(homeBridge.address, owner, data, failedTxHash, 1000000).should.be
        .fulfilled

      expect(await ambBridgeContract.messageCallStatus(failedTxHash)).to.be.equal(false)

      await ambBridgeContract.executeMessageCall(
        homeBridge.address,
        mediatorContract.address,
        data,
        exampleTxHash,
        1000000
      ).should.be.fulfilled

      expect(await ambBridgeContract.messageCallStatus(exampleTxHash)).to.be.equal(true)

      // Then
      expect(await homeBridge.totalExecutedPerDay(currentDay)).to.be.bignumber.equal(oneEther)
      const events = await getEvents(erc677Token, { event: 'Mint' })
      expect(events.length).to.be.equal(1)
      expect(events[0].returnValues.to).to.be.equal(user)
      expect(events[0].returnValues.amount).to.be.equal(oneEther.toString())
      expect(await erc677Token.totalSupply()).to.be.bignumber.equal(oneEther)
      expect(await erc677Token.balanceOf(user)).to.be.bignumber.equal(oneEther)
    })
    it('should mint tokens on message from amb with decimal shift of two', async () => {
      // Given
      const decimalShiftTwo = 2
      erc677Token = await ERC677BridgeToken.new('test', 'TST', 18)

      homeBridge = await HomeContract.new()
      await homeBridge.initialize(
        ambBridgeContract.address,
        mediatorContract.address,
        erc677Token.address,
        limitsArray,
        [executionDailyLimit, executionMaxPerTx, executionMinPerTx],
        maxGasPerTx,
        decimalShiftTwo,
        owner
      ).should.be.fulfilled
      await erc677Token.transferOwnership(homeBridge.address)

      const currentDay = await homeBridge.getCurrentDay()
      expect(await homeBridge.totalExecutedPerDay(currentDay)).to.be.bignumber.equal(ZERO)
      const initialEvents = await getEvents(erc677Token, { event: 'Mint' })
      expect(initialEvents.length).to.be.equal(0)
      expect(await erc677Token.totalSupply()).to.be.bignumber.equal(ZERO)

      const valueOnForeign = toBN('1000')
      const valueOnHome = toBN(valueOnForeign * 10 ** decimalShiftTwo)

      const data = await homeBridge.contract.methods
        .handleBridgedTokens(user, valueOnForeign.toString(), nonce)
        .encodeABI()

      // message must be generated by mediator contract on the other network
      const failedTxHash = '0x2ebc2ccc755acc8eaf9252e19573af708d644ab63a39619adb080a3500a4ff2e'

      await ambBridgeContract.executeMessageCall(homeBridge.address, owner, data, failedTxHash, 1000000).should.be
        .fulfilled

      expect(await ambBridgeContract.messageCallStatus(failedTxHash)).to.be.equal(false)

      await ambBridgeContract.executeMessageCall(
        homeBridge.address,
        mediatorContract.address,
        data,
        exampleTxHash,
        1000000
      ).should.be.fulfilled

      expect(await ambBridgeContract.messageCallStatus(exampleTxHash)).to.be.equal(true)

      // Then
      expect(await homeBridge.totalExecutedPerDay(currentDay)).to.be.bignumber.equal(valueOnForeign)
      const events = await getEvents(erc677Token, { event: 'Mint' })
      expect(events.length).to.be.equal(1)
      expect(events[0].returnValues.to).to.be.equal(user)
      expect(events[0].returnValues.amount).to.be.equal(valueOnHome.toString())
      expect(await erc677Token.totalSupply()).to.be.bignumber.equal(valueOnHome)
      expect(await erc677Token.balanceOf(user)).to.be.bignumber.equal(valueOnHome)
    })
    it('should emit AmountLimitExceeded and not mint tokens when out of execution limits', async () => {
      // Given
      const currentDay = await homeBridge.getCurrentDay()
      expect(await homeBridge.totalExecutedPerDay(currentDay)).to.be.bignumber.equal(ZERO)
      const initialEvents = await getEvents(erc677Token, { event: 'Mint' })
      expect(initialEvents.length).to.be.equal(0)
      expect(await erc677Token.totalSupply()).to.be.bignumber.equal(ZERO)

      const outOfLimitValueData = await homeBridge.contract.methods
        .handleBridgedTokens(user, twoEthers.toString(), nonce)
        .encodeABI()

      // when
      await ambBridgeContract.executeMessageCall(
        homeBridge.address,
        mediatorContract.address,
        outOfLimitValueData,
        exampleTxHash,
        1000000
      ).should.be.fulfilled

      expect(await ambBridgeContract.messageCallStatus(exampleTxHash)).to.be.equal(true)

      // Then
      expect(await homeBridge.totalExecutedPerDay(currentDay)).to.be.bignumber.equal(ZERO)
      const events = await getEvents(erc677Token, { event: 'Mint' })
      expect(events.length).to.be.equal(0)
      expect(await erc677Token.totalSupply()).to.be.bignumber.equal(ZERO)
      expect(await erc677Token.balanceOf(user)).to.be.bignumber.equal(ZERO)

      expect(await homeBridge.outOfLimitAmount()).to.be.bignumber.equal(twoEthers)
      const outOfLimitEvent = await getEvents(homeBridge, { event: 'AmountLimitExceeded' })
      expect(outOfLimitEvent.length).to.be.equal(1)
      expect(outOfLimitEvent[0].returnValues.recipient).to.be.equal(user)
      expect(outOfLimitEvent[0].returnValues.value).to.be.equal(twoEthers.toString())
      expect(outOfLimitEvent[0].returnValues.transactionHash).to.be.equal(exampleTxHash)
    })
  })
}

contract('HomeAMBErc677ToErc677', async accounts => {
  test(accounts, false)
})

contract('HomeAMBErc677ToErc677RelativeDailyLimit', async accounts => {
  test(accounts, true)
})<|MERGE_RESOLUTION|>--- conflicted
+++ resolved
@@ -75,7 +75,6 @@
         owner
       ).should.be.fulfilled
     })
-<<<<<<< HEAD
     if (!isRelativeDailyLimit) {
       it('should emit UserRequestForSignature in AMB bridge and burn transferred tokens', async () => {
         // Given
@@ -86,84 +85,54 @@
         expect(await erc677Token.totalSupply()).to.be.bignumber.equal(twoEthers)
 
         // only token address can call it
-        await homeBridge.onTokenTransfer(user, oneEther, '0x00', { from: owner }).should.be.rejectedWith(ERROR_MSG)
+        await homeBridge.onTokenTransfer(user, oneEther, '0x', { from: owner }).should.be.rejectedWith(ERROR_MSG)
 
         // must be within limits
         await erc677Token
-          .transferAndCall(homeBridge.address, twoEthers, '0x00', { from: user })
+          .transferAndCall(homeBridge.address, twoEthers, '0x', { from: user })
           .should.be.rejectedWith(ERROR_MSG)
 
         // When
-        const { logs } = await erc677Token.transferAndCall(homeBridge.address, oneEther, '0x00', { from: user }).should.be
+        const { logs } = await erc677Token.transferAndCall(homeBridge.address, oneEther, '0x', { from: user }).should.be
           .fulfilled
 
         // Then
         const events = await getEvents(ambBridgeContract, { event: 'UserRequestForSignature' })
         expect(events.length).to.be.equal(1)
+        expect(events[0].returnValues.encodedData.includes(strip0x(user).toLowerCase())).to.be.equal(true)
         expect(await homeBridge.totalSpentPerDay(currentDay)).to.be.bignumber.equal(oneEther)
         expect(await erc677Token.totalSupply()).to.be.bignumber.equal(oneEther)
         expectEventInLogs(logs, 'Burn', {
           burner: homeBridge.address,
           value: oneEther
         })
-=======
-    it('should emit UserRequestForSignature in AMB bridge and burn transferred tokens', async () => {
-      // Given
-      const currentDay = await homeBridge.getCurrentDay()
-      expect(await homeBridge.totalSpentPerDay(currentDay)).to.be.bignumber.equal(ZERO)
-      const initialEvents = await getEvents(ambBridgeContract, { event: 'UserRequestForSignature' })
-      expect(initialEvents.length).to.be.equal(0)
-      expect(await erc677Token.totalSupply()).to.be.bignumber.equal(twoEthers)
-
-      // only token address can call it
-      await homeBridge.onTokenTransfer(user, oneEther, '0x', { from: owner }).should.be.rejectedWith(ERROR_MSG)
-
-      // must be within limits
-      await erc677Token
-        .transferAndCall(homeBridge.address, twoEthers, '0x', { from: user })
-        .should.be.rejectedWith(ERROR_MSG)
-
-      // When
-      const { logs } = await erc677Token.transferAndCall(homeBridge.address, oneEther, '0x', { from: user }).should.be
-        .fulfilled
-
-      // Then
-      const events = await getEvents(ambBridgeContract, { event: 'UserRequestForSignature' })
-      expect(events.length).to.be.equal(1)
-      expect(events[0].returnValues.encodedData.includes(strip0x(user).toLowerCase())).to.be.equal(true)
-      expect(await homeBridge.totalSpentPerDay(currentDay)).to.be.bignumber.equal(oneEther)
-      expect(await erc677Token.totalSupply()).to.be.bignumber.equal(oneEther)
-      expectEventInLogs(logs, 'Burn', {
-        burner: homeBridge.address,
-        value: oneEther
       })
-    })
-    it('should be able to specify a different receiver', async () => {
-      const user2 = accounts[2]
-      // Given
-      const currentDay = await homeBridge.getCurrentDay()
-      expect(await homeBridge.totalSpentPerDay(currentDay)).to.be.bignumber.equal(ZERO)
-      const initialEvents = await getEvents(ambBridgeContract, { event: 'UserRequestForSignature' })
-      expect(initialEvents.length).to.be.equal(0)
-      expect(await erc677Token.totalSupply()).to.be.bignumber.equal(twoEthers)
-
-      // When
-      await erc677Token
-        .transferAndCall(homeBridge.address, oneEther, '0x00', { from: user })
-        .should.be.rejectedWith(ERROR_MSG)
-      const { logs } = await erc677Token.transferAndCall(homeBridge.address, oneEther, user2, { from: user }).should.be
-        .fulfilled
-
-      // Then
-      const events = await getEvents(ambBridgeContract, { event: 'UserRequestForSignature' })
-      expect(events.length).to.be.equal(1)
-      expect(events[0].returnValues.encodedData.includes(strip0x(user2).toLowerCase())).to.be.equal(true)
-      expect(await homeBridge.totalSpentPerDay(currentDay)).to.be.bignumber.equal(oneEther)
-      expect(await erc677Token.totalSupply()).to.be.bignumber.equal(oneEther)
-      expectEventInLogs(logs, 'Burn', {
-        burner: homeBridge.address,
-        value: oneEther
->>>>>>> cc771828
+      it('should be able to specify a different receiver', async () => {
+        const user2 = accounts[2]
+        // Given
+        const currentDay = await homeBridge.getCurrentDay()
+        expect(await homeBridge.totalSpentPerDay(currentDay)).to.be.bignumber.equal(ZERO)
+        const initialEvents = await getEvents(ambBridgeContract, { event: 'UserRequestForSignature' })
+        expect(initialEvents.length).to.be.equal(0)
+        expect(await erc677Token.totalSupply()).to.be.bignumber.equal(twoEthers)
+
+        // When
+        await erc677Token
+          .transferAndCall(homeBridge.address, oneEther, '0x', { from: user })
+          .should.be.rejectedWith(ERROR_MSG)
+        const { logs } = await erc677Token.transferAndCall(homeBridge.address, oneEther, user2, { from: user }).should.be
+          .fulfilled
+
+        // Then
+        const events = await getEvents(ambBridgeContract, { event: 'UserRequestForSignature' })
+        expect(events.length).to.be.equal(1)
+        expect(events[0].returnValues.encodedData.includes(strip0x(user2).toLowerCase())).to.be.equal(true)
+        expect(await homeBridge.totalSpentPerDay(currentDay)).to.be.bignumber.equal(oneEther)
+        expect(await erc677Token.totalSupply()).to.be.bignumber.equal(oneEther)
+        expectEventInLogs(logs, 'Burn', {
+          burner: homeBridge.address,
+          value: oneEther
+        })
       })
     }
   })
