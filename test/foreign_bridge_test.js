const ForeignBridge = artifacts.require("ForeignBridge.sol");
const ForeignBridgeV2 = artifacts.require("ForeignBridgeV2.sol");
const BridgeValidators = artifacts.require("BridgeValidators.sol");
const EternalStorageProxy = artifacts.require("EternalStorageProxy.sol");

const POA20 = artifacts.require("POA20.sol");
const {ERROR_MSG, ZERO_ADDRESS, ERROR_MSG_OPCODE} = require('./setup');
const {createMessage, sign, signatureToVRS, strip0x} = require('./helpers/helpers');
const oneEther = web3.toBigNumber(web3.toWei(1, "ether"));
const halfEther = web3.toBigNumber(web3.toWei(0.5, "ether"));
const minPerTx = web3.toBigNumber(web3.toWei(0.01, "ether"));
const Web3Utils = require('web3-utils');
const requireBlockConfirmations = 8;
const gasPrice = Web3Utils.toWei('1', 'gwei');
const homeDailyLimit = oneEther;
const homeMaxPerTx = halfEther;

const getEvents = function(contract, filter) {
  return new Promise((resolve, reject) => {
      var event = contract[filter.event]();
      event.watch();
      event.get((error, logs) => {
        if(logs.length > 0){
          resolve(logs);
        } else {
          throw Error("Failed to find filtered event for " + filter.event);
        }
      });
      event.stopWatching();
  });
}
contract('ForeignBridge', async (accounts) => {
  let homeContract, validatorContract, authorities, owner, token;
  before(async () => {
    validatorContract = await BridgeValidators.new()
    authorities = [accounts[1], accounts[2]];
    owner = accounts[0]
    await validatorContract.initialize(1, authorities, owner)
  })

  describe('#initialize', async () => {
    it('should initialize', async () => {
      token = await POA20.new("POA ERC20 Foundation", "POA20", 18);
      let foreignBridge =  await ForeignBridge.new();

      ZERO_ADDRESS.should.be.equal(await foreignBridge.validatorContract())
      '0'.should.be.bignumber.equal(await foreignBridge.deployedAtBlock())
      '0'.should.be.bignumber.equal(await foreignBridge.foreignDailyLimit())
      '0'.should.be.bignumber.equal(await foreignBridge.maxPerTx())
      false.should.be.equal(await foreignBridge.isInitialized())
<<<<<<< HEAD
      await foreignBridge.initialize(validatorContract.address, token.address, oneEther, halfEther, minPerTx, gasPrice, requireBlockConfirmations, owner);
=======
      await foreignBridge.initialize(validatorContract.address, token.address, oneEther, halfEther, minPerTx, gasPrice, requireBlockConfirmations, homeDailyLimit, homeMaxPerTx);
>>>>>>> 96239886

      true.should.be.equal(await foreignBridge.isInitialized())
      validatorContract.address.should.be.equal(await foreignBridge.validatorContract());
      (await foreignBridge.deployedAtBlock()).should.be.bignumber.above(0);
      oneEther.should.be.bignumber.equal(await foreignBridge.foreignDailyLimit())
      halfEther.should.be.bignumber.equal(await foreignBridge.maxPerTx())
      minPerTx.should.be.bignumber.equal(await foreignBridge.minPerTx())
    })
  })

  describe('#deposit', async () => {
    let foreignBridge;
    beforeEach(async () => {
      token = await POA20.new("POA ERC20 Foundation", "POA20", 18);
      foreignBridge = await ForeignBridge.new();
<<<<<<< HEAD
      await foreignBridge.initialize(validatorContract.address, token.address, oneEther, halfEther, minPerTx, gasPrice, requireBlockConfirmations, owner);
=======
      await foreignBridge.initialize(validatorContract.address, token.address, oneEther, halfEther, minPerTx, gasPrice, requireBlockConfirmations, homeDailyLimit, homeMaxPerTx);
>>>>>>> 96239886
      await token.transferOwnership(foreignBridge.address)
    })
    it('should allow validator to deposit', async () => {
      const recipient = accounts[5];
      const value = halfEther;
      const transactionHash = "0x806335163828a8eda675cff9c84fa6e6c7cf06bb44cc6ec832e42fe789d01415";
      const {logs} = await foreignBridge.deposit(recipient, value, transactionHash, {from: authorities[0]})
      logs[0].event.should.be.equal("SignedForDeposit");
      logs[0].args.should.be.deep.equal({
        signer: authorities[0],
        transactionHash
      });
      logs[1].event.should.be.equal("Deposit");
      logs[1].args.should.be.deep.equal({
        recipient,
        value,
        transactionHash
      })
      value.should.be.bignumber.equal(await token.totalSupply());
      value.should.be.bignumber.equal(await token.balanceOf(recipient));

      const msgHash = Web3Utils.soliditySha3(recipient, value, transactionHash);
      const senderHash = Web3Utils.soliditySha3(authorities[0], msgHash)
      true.should.be.equal(await foreignBridge.depositsSigned(senderHash))
    })
    it('test with 2 signatures required', async () => {
      let validatorContractWith2Signatures = await BridgeValidators.new()
      let authoritiesTwoAccs = [accounts[1], accounts[2], accounts[3]];
      let ownerOfValidators = accounts[0]
      await validatorContractWith2Signatures.initialize(2, authoritiesTwoAccs, ownerOfValidators)
      let tokenPOA20 = await POA20.new("POA ERC20 Foundation", "POA20", 18);
      let foreignBridgeWithTwoSigs = await ForeignBridge.new();
<<<<<<< HEAD
      await foreignBridgeWithTwoSigs.initialize(validatorContractWith2Signatures.address, tokenPOA20.address, oneEther, halfEther, minPerTx, gasPrice, requireBlockConfirmations, owner);
=======
      await foreignBridgeWithTwoSigs.initialize(validatorContractWith2Signatures.address, tokenPOA20.address, oneEther, halfEther, minPerTx, gasPrice, requireBlockConfirmations, homeDailyLimit, homeMaxPerTx);
>>>>>>> 96239886
      await tokenPOA20.transferOwnership(foreignBridgeWithTwoSigs.address)

      const recipient = accounts[5];
      const value = halfEther;
      const transactionHash = "0x806335163828a8eda675cff9c84fa6e6c7cf06bb44cc6ec832e42fe789d01415";
      const {logs} = await foreignBridgeWithTwoSigs.deposit(recipient, value, transactionHash, {from: authoritiesTwoAccs[0]}).should.be.fulfilled;
      logs[0].event.should.be.equal("SignedForDeposit");
      logs[0].args.should.be.deep.equal({
        signer: authorities[0],
        transactionHash
      });
      '0'.should.be.bignumber.equal(await tokenPOA20.totalSupply());
      '0'.should.be.bignumber.equal(await tokenPOA20.balanceOf(recipient));
      const secondDeposit = await foreignBridgeWithTwoSigs.deposit(recipient, value, transactionHash, {from: authoritiesTwoAccs[1]}).should.be.fulfilled;
      value.should.be.bignumber.equal(await tokenPOA20.totalSupply());
      value.should.be.bignumber.equal(await tokenPOA20.balanceOf(recipient));
      secondDeposit.logs[1].event.should.be.equal("Deposit");
      secondDeposit.logs[1].args.should.be.deep.equal({
        recipient,
        value,
        transactionHash
      })
      const thirdDeposit = await foreignBridgeWithTwoSigs.deposit(recipient, value, transactionHash, {from: authoritiesTwoAccs[2]}).should.be.rejectedWith(ERROR_MSG);
      value.should.be.bignumber.equal(await tokenPOA20.totalSupply());
      value.should.be.bignumber.equal(await tokenPOA20.balanceOf(recipient));
    })
    it('should not allow to double submit', async () => {
      const recipient = accounts[5];
      const value = halfEther;
      const transactionHash = "0x806335163828a8eda675cff9c84fa6e6c7cf06bb44cc6ec832e42fe789d01415";
      await foreignBridge.deposit(recipient, value, transactionHash, {from: authorities[0]}).should.be.fulfilled;
      await foreignBridge.deposit(recipient, value, transactionHash, {from: authorities[0]}).should.be.rejectedWith(ERROR_MSG);

    })
    it('should not allow non-authorities to execute deposit', async () => {
      const recipient = accounts[5];
      const value = oneEther;
      const transactionHash = "0x806335163828a8eda675cff9c84fa6e6c7cf06bb44cc6ec832e42fe789d01415";
      await foreignBridge.deposit(recipient, value, transactionHash, {from: accounts[7]}).should.be.rejectedWith(ERROR_MSG);
    })
    it('doesnt allow to mint if requiredSignatures has changed', async () => {
      let validatorContractWith2Signatures = await BridgeValidators.new()
      let authoritiesTwoAccs = [accounts[1], accounts[2], accounts[3]];
      let ownerOfValidators = accounts[0]
      await validatorContractWith2Signatures.initialize(2, authoritiesTwoAccs, ownerOfValidators)
      let tokenPOA20 = await POA20.new("POA ERC20 Foundation", "POA20", 18);
      let foreignBridgeWithTwoSigs = await ForeignBridge.new();
<<<<<<< HEAD
      await foreignBridgeWithTwoSigs.initialize(validatorContractWith2Signatures.address, tokenPOA20.address, oneEther, halfEther, minPerTx, gasPrice, requireBlockConfirmations, owner);
=======
      await foreignBridgeWithTwoSigs.initialize(validatorContractWith2Signatures.address, tokenPOA20.address, oneEther, halfEther, minPerTx, gasPrice, requireBlockConfirmations, homeDailyLimit, homeMaxPerTx);
>>>>>>> 96239886
      await tokenPOA20.transferOwnership(foreignBridgeWithTwoSigs.address)

      const recipient = accounts[5];
      const value = halfEther;
      const transactionHash = "0x806335163828a8eda675cff9c84fa6e6c7cf06bb44cc6ec832e42fe789d01415";
      const {logs} = await foreignBridgeWithTwoSigs.deposit(recipient, value, transactionHash, {from: authoritiesTwoAccs[0]}).should.be.fulfilled;
      logs[0].event.should.be.equal("SignedForDeposit");
      logs[0].args.should.be.deep.equal({
        signer: authorities[0],
        transactionHash
      });
      '0'.should.be.bignumber.equal(await tokenPOA20.totalSupply());
      '0'.should.be.bignumber.equal(await tokenPOA20.balanceOf(recipient));
      const secondDeposit = await foreignBridgeWithTwoSigs.deposit(recipient, value, transactionHash, {from: authoritiesTwoAccs[1]}).should.be.fulfilled;
      value.should.be.bignumber.equal(await tokenPOA20.totalSupply());
      value.should.be.bignumber.equal(await tokenPOA20.balanceOf(recipient));
      secondDeposit.logs[1].event.should.be.equal("Deposit");
      secondDeposit.logs[1].args.should.be.deep.equal({
        recipient,
        value,
        transactionHash
      })
      await validatorContractWith2Signatures.setRequiredSignatures(3).should.be.fulfilled;
      const thirdDeposit = await foreignBridgeWithTwoSigs.deposit(recipient, value, transactionHash, {from: authoritiesTwoAccs[2]}).should.be.rejectedWith(ERROR_MSG);
      value.should.be.bignumber.equal(await tokenPOA20.totalSupply());
      value.should.be.bignumber.equal(await tokenPOA20.balanceOf(recipient));
    })
    it('attack when decreasing requiredSignatures', async () => {
      let validatorContractWith2Signatures = await BridgeValidators.new()
      let authoritiesTwoAccs = [accounts[1], accounts[2], accounts[3]];
      let ownerOfValidators = accounts[0]
      await validatorContractWith2Signatures.initialize(2, authoritiesTwoAccs, ownerOfValidators)
      let tokenPOA20 = await POA20.new("POA ERC20 Foundation", "POA20", 18);
      let foreignBridgeWithTwoSigs = await ForeignBridge.new();
<<<<<<< HEAD
      await foreignBridgeWithTwoSigs.initialize(validatorContractWith2Signatures.address, tokenPOA20.address, oneEther, halfEther, minPerTx, gasPrice, requireBlockConfirmations, owner);
=======
      await foreignBridgeWithTwoSigs.initialize(validatorContractWith2Signatures.address, tokenPOA20.address, oneEther, halfEther, minPerTx, gasPrice, requireBlockConfirmations, homeDailyLimit, homeMaxPerTx);
>>>>>>> 96239886
      await tokenPOA20.transferOwnership(foreignBridgeWithTwoSigs.address)

      const recipient = accounts[5];
      const value = halfEther;
      const transactionHash = "0x806335163828a8eda675cff9c84fa6e6c7cf06bb44cc6ec832e42fe789d01415";
      const {logs} = await foreignBridgeWithTwoSigs.deposit(recipient, value, transactionHash, {from: authoritiesTwoAccs[0]}).should.be.fulfilled;
      logs[0].event.should.be.equal("SignedForDeposit");
      logs[0].args.should.be.deep.equal({
        signer: authorities[0],
        transactionHash
      });
      '0'.should.be.bignumber.equal(await tokenPOA20.totalSupply());
      '0'.should.be.bignumber.equal(await tokenPOA20.balanceOf(recipient));
      await validatorContractWith2Signatures.setRequiredSignatures(1).should.be.fulfilled;
      const secondDeposit = await foreignBridgeWithTwoSigs.deposit(recipient, value, transactionHash, {from: authoritiesTwoAccs[1]}).should.be.fulfilled;
      const thirdDeposit = await foreignBridgeWithTwoSigs.deposit(recipient, value, transactionHash, {from: authoritiesTwoAccs[2]}).should.be.rejectedWith(ERROR_MSG);
      halfEther.should.be.bignumber.equal(await tokenPOA20.totalSupply());
      halfEther.should.be.bignumber.equal(await tokenPOA20.balanceOf(recipient));
      secondDeposit.logs[1].event.should.be.equal("Deposit");
      secondDeposit.logs[1].args.should.be.deep.equal({
        recipient,
        value,
        transactionHash
      })
    })
    it('should not allow deposits out of home limits', async () => {
      const recipient = accounts[5];

      // tx value above max limit
      const value = oneEther;
      const transactionHash = "0x806335163828a8eda675cff9c84fa6e6c7cf06bb44cc6ec832e42fe789d01415";
      await foreignBridge.deposit(recipient, value, transactionHash, {from: authorities[0]}).should.be.rejectedWith(ERROR_MSG);

      // tx 1
      const value1 = halfEther;
      const transactionHash1 = "0x806335163828a8eda675cff9c84fa6e6c7cf06bb44cc6ec832e42fe789d01415";
      await foreignBridge.deposit(recipient, value1, transactionHash1, {from: authorities[0]}).should.be.fulfilled;

      // tx 2
      const value2 = halfEther;
      const transactionHash2 = "0x35d3818e50234655f6aebb2a1cfbf30f59568d8a4ec72066fac5a25dbe7b8121";
      await foreignBridge.deposit(recipient, value2, transactionHash2, {from: authorities[0]}).should.be.fulfilled;

      // tx 3 - above foreign daily limit
      const value3 = halfEther;
      const transactionHash3 = "0x77a496628a776a03d58d7e6059a5937f04bebd8ba4ff89f76dd4bb8ba7e291ee";
      await foreignBridge.deposit(recipient, value3, transactionHash3, {from: authorities[0]}).should.be.rejectedWith(ERROR_MSG);
    })
  })

  describe('#onTokenTransfer', async () => {
    it('can only be called from token contract', async ()=> {
      const owner = accounts[3]
      const user = accounts[4]
      token = await POA20.new("POA ERC20 Foundation", "POA20", 18, {from: owner});
      foreignBridge = await ForeignBridge.new();
<<<<<<< HEAD
      await foreignBridge.initialize(validatorContract.address, token.address, oneEther, halfEther, minPerTx, gasPrice, requireBlockConfirmations, owner);
=======
      await foreignBridge.initialize(validatorContract.address, token.address, oneEther, halfEther, minPerTx, gasPrice, requireBlockConfirmations, homeDailyLimit, homeMaxPerTx);
>>>>>>> 96239886
      await token.mint(user, halfEther, {from: owner }).should.be.fulfilled;
      await token.transferOwnership(foreignBridge.address, {from: owner});
      await foreignBridge.onTokenTransfer(user, halfEther, '0x00', {from: owner}).should.be.rejectedWith(ERROR_MSG);
      await token.transferAndCall(foreignBridge.address, halfEther, '0x00', {from: user}).should.be.fulfilled;
      '0'.should.be.bignumber.equal(await token.totalSupply());
      '0'.should.be.bignumber.equal(await token.balanceOf(user));
    })
    it('should not allow to burn more than the limit', async () => {
      const owner = accounts[3]
      const user = accounts[4]
      const valueMoreThanLimit = halfEther.add(1);
      token = await POA20.new("POA ERC20 Foundation", "POA20", 18, {from: owner});
      foreignBridge = await ForeignBridge.new();
<<<<<<< HEAD
      await foreignBridge.initialize(validatorContract.address, token.address, oneEther, halfEther, minPerTx, gasPrice, requireBlockConfirmations, owner);
=======
      await foreignBridge.initialize(validatorContract.address, token.address, oneEther, halfEther, minPerTx, gasPrice, requireBlockConfirmations, homeDailyLimit, homeMaxPerTx);
>>>>>>> 96239886
      await token.mint(user, valueMoreThanLimit, {from: owner }).should.be.fulfilled;
      await token.transferOwnership(foreignBridge.address, {from: owner});
      await token.transferAndCall(foreignBridge.address, valueMoreThanLimit, '0x00', {from: user}).should.be.rejectedWith(ERROR_MSG);
      valueMoreThanLimit.should.be.bignumber.equal(await token.totalSupply());
      valueMoreThanLimit.should.be.bignumber.equal(await token.balanceOf(user));
      const {logs} = await token.transferAndCall(foreignBridge.address, halfEther, '0x00', {from: user}).should.be.fulfilled;
      '1'.should.be.bignumber.equal(await token.totalSupply());
      '1'.should.be.bignumber.equal(await token.balanceOf(user));
      const events = await getEvents(foreignBridge, {event: 'Withdraw'});
      events[0].args.should.be.deep.equal({
        recipient: user,
        value: halfEther,
        homeGasPrice: web3.toBigNumber(web3.toWei(1, "gwei"))
      })
    })
    it('should only let to send within maxPerTx limit', async () => {
      const owner = accounts[3]
      const user = accounts[4]
      const valueMoreThanLimit = halfEther.add(1);
      token = await POA20.new("POA ERC20 Foundation", "POA20", 18, {from: owner});
      foreignBridge = await ForeignBridge.new();
<<<<<<< HEAD
      await foreignBridge.initialize(validatorContract.address, token.address, oneEther, halfEther, minPerTx, gasPrice, requireBlockConfirmations, owner);
=======
      await foreignBridge.initialize(validatorContract.address, token.address, oneEther, halfEther, minPerTx, gasPrice, requireBlockConfirmations, homeDailyLimit, homeMaxPerTx);
>>>>>>> 96239886
      await token.mint(user, oneEther.add(1), {from: owner }).should.be.fulfilled;
      await token.transferOwnership(foreignBridge.address, {from: owner});
      await token.transferAndCall(foreignBridge.address, valueMoreThanLimit, '0x00', {from: user}).should.be.rejectedWith(ERROR_MSG);
      oneEther.add(1).should.be.bignumber.equal(await token.totalSupply());
      oneEther.add(1).should.be.bignumber.equal(await token.balanceOf(user));
      await token.transferAndCall(foreignBridge.address, halfEther, '0x00', {from: user}).should.be.fulfilled;
      valueMoreThanLimit.should.be.bignumber.equal(await token.totalSupply());
      valueMoreThanLimit.should.be.bignumber.equal(await token.balanceOf(user));
      await token.transferAndCall(foreignBridge.address, halfEther, '0x00', {from: user}).should.be.fulfilled;
      '1'.should.be.bignumber.equal(await token.totalSupply());
      '1'.should.be.bignumber.equal(await token.balanceOf(user));
      await token.transferAndCall(foreignBridge.address, '1', '0x00', {from: user}).should.be.rejectedWith(ERROR_MSG);
    })

    it('should not let to withdraw less than minPerTx', async () => {
      const owner = accounts[3]
      const user = accounts[4]
      const valueLessThanMinPerTx = minPerTx.sub(1);
      token = await POA20.new("POA ERC20 Foundation", "POA20", 18, {from: owner});
      foreignBridge = await ForeignBridge.new();
<<<<<<< HEAD
      await foreignBridge.initialize(validatorContract.address, token.address, oneEther, halfEther, minPerTx, gasPrice, requireBlockConfirmations, owner);
=======
      await foreignBridge.initialize(validatorContract.address, token.address, oneEther, halfEther, minPerTx, gasPrice, requireBlockConfirmations, homeDailyLimit, homeMaxPerTx);
>>>>>>> 96239886
      await token.mint(user, oneEther, {from: owner }).should.be.fulfilled;
      await token.transferOwnership(foreignBridge.address, {from: owner});
      await token.transferAndCall(foreignBridge.address, valueLessThanMinPerTx, '0x00', {from: user}).should.be.rejectedWith(ERROR_MSG);
      oneEther.should.be.bignumber.equal(await token.totalSupply());
      oneEther.should.be.bignumber.equal(await token.balanceOf(user));
      await token.transferAndCall(foreignBridge.address, minPerTx, '0x00', {from: user}).should.be.fulfilled;
      oneEther.sub(minPerTx).should.be.bignumber.equal(await token.totalSupply());
      oneEther.sub(minPerTx).should.be.bignumber.equal(await token.balanceOf(user));
    })
  })

  describe('#submitSignature', async () => {
    let validatorContractWith2Signatures,authoritiesTwoAccs,ownerOfValidators,tokenPOA20,foreignBridgeWithTwoSigs
    beforeEach(async () => {
      validatorContractWith2Signatures = await BridgeValidators.new()
      authoritiesTwoAccs = [accounts[1], accounts[2], accounts[3]];
      ownerOfValidators = accounts[0]
      await validatorContractWith2Signatures.initialize(2, authoritiesTwoAccs, ownerOfValidators)
      tokenPOA20 = await POA20.new("POA ERC20 Foundation", "POA20", 18);
      foreignBridgeWithTwoSigs = await ForeignBridge.new();
<<<<<<< HEAD
      await foreignBridgeWithTwoSigs.initialize(validatorContractWith2Signatures.address, tokenPOA20.address, oneEther, halfEther, minPerTx, gasPrice, requireBlockConfirmations, owner);
=======
      await foreignBridgeWithTwoSigs.initialize(validatorContractWith2Signatures.address, tokenPOA20.address, oneEther, halfEther, minPerTx, gasPrice, requireBlockConfirmations, homeDailyLimit, homeMaxPerTx);
>>>>>>> 96239886
      await tokenPOA20.transferOwnership(foreignBridgeWithTwoSigs.address)

    })
    it('allows a validator to submit a signature', async () => {
      var recipientAccount = accounts[8]
      var value = web3.toBigNumber(web3.toWei(0.5, "ether"));
      var homeGasPrice = web3.toBigNumber(0);
      var transactionHash = "0x1045bfe274b88120a6b1e5d01b5ec00ab5d01098346e90e7c7a3c9b8f0181c80";
      var message = createMessage(recipientAccount, value, transactionHash, homeGasPrice);
      var signature = await sign(authoritiesTwoAccs[0], message)
      const {logs} = await foreignBridgeWithTwoSigs.submitSignature(signature, message, {from: authorities[0]}).should.be.fulfilled;
      logs[0].event.should.be.equal('SignedForWithdraw')
      const msgHashFromLog = logs[0].args.messageHash
      const signatureFromContract = await foreignBridgeWithTwoSigs.signature(msgHashFromLog, 0);
      const messageFromContract = await foreignBridgeWithTwoSigs.message(msgHashFromLog);
      signature.should.be.equal(signatureFromContract);
      messageFromContract.should.be.equal(messageFromContract);
      const hashMsg = Web3Utils.soliditySha3(message);
      const hashSenderMsg = Web3Utils.soliditySha3(authorities[0], hashMsg)
      true.should.be.equal(await foreignBridgeWithTwoSigs.messagesSigned(hashSenderMsg));
    })
    it('when enough requiredSignatures are collected, CollectedSignatures event is emitted', async () => {
      var recipientAccount = accounts[8]
      var value = web3.toBigNumber(web3.toWei(0.5, "ether"));
      var homeGasPrice = web3.toBigNumber(0);
      var transactionHash = "0x1045bfe274b88120a6b1e5d01b5ec00ab5d01098346e90e7c7a3c9b8f0181c80";
      var message = createMessage(recipientAccount, value, transactionHash, homeGasPrice);
      var signature = await sign(authoritiesTwoAccs[0], message)
      var signature2 = await sign(authoritiesTwoAccs[1], message)
      '2'.should.be.bignumber.equal(await validatorContractWith2Signatures.requiredSignatures());
      await foreignBridgeWithTwoSigs.submitSignature(signature, message, {from: authorities[0]}).should.be.fulfilled;
      await foreignBridgeWithTwoSigs.submitSignature(signature, message, {from: authorities[0]}).should.be.rejectedWith(ERROR_MSG);
      await foreignBridgeWithTwoSigs.submitSignature(signature, message, {from: authorities[1]}).should.be.rejectedWith(ERROR_MSG);
      const {logs} = await foreignBridgeWithTwoSigs.submitSignature(signature2, message, {from: authorities[1]}).should.be.fulfilled;
      logs.length.should.be.equal(2)
      logs[1].event.should.be.equal('CollectedSignatures')
      logs[1].args.authorityResponsibleForRelay.should.be.equal(authorities[1])
    })
    it('attack when increasing requiredSignatures', async () => {
      var recipientAccount = accounts[8]
      var value = web3.toBigNumber(web3.toWei(0.5, "ether"));
      var homeGasPrice = web3.toBigNumber(0);
      var transactionHash = "0x1045bfe274b88120a6b1e5d01b5ec00ab5d01098346e90e7c7a3c9b8f0181c80";
      var message = createMessage(recipientAccount, value, transactionHash, homeGasPrice);
      var signature = await sign(authoritiesTwoAccs[0], message)
      var signature2 = await sign(authoritiesTwoAccs[1], message)
      var signature3 = await sign(authoritiesTwoAccs[2], message)
      '2'.should.be.bignumber.equal(await validatorContractWith2Signatures.requiredSignatures());
      await foreignBridgeWithTwoSigs.submitSignature(signature, message, {from: authoritiesTwoAccs[0]}).should.be.fulfilled;
      await foreignBridgeWithTwoSigs.submitSignature(signature, message, {from: authoritiesTwoAccs[0]}).should.be.rejectedWith(ERROR_MSG);
      await foreignBridgeWithTwoSigs.submitSignature(signature, message, {from: authoritiesTwoAccs[1]}).should.be.rejectedWith(ERROR_MSG);
      const {logs} = await foreignBridgeWithTwoSigs.submitSignature(signature2, message, {from: authoritiesTwoAccs[1]}).should.be.fulfilled;
      logs.length.should.be.equal(2)
      logs[1].event.should.be.equal('CollectedSignatures')
      logs[1].args.authorityResponsibleForRelay.should.be.equal(authorities[1])
      await validatorContractWith2Signatures.setRequiredSignatures(3).should.be.fulfilled;
      '3'.should.be.bignumber.equal(await validatorContractWith2Signatures.requiredSignatures());
      const attackerTx = await foreignBridgeWithTwoSigs.submitSignature(signature3, message, {from: authoritiesTwoAccs[2]}).should.be.rejectedWith(ERROR_MSG);
    })
    it('attack when decreasing requiredSignatures', async () => {
      var recipientAccount = accounts[8]
      var value = web3.toBigNumber(web3.toWei(0.5, "ether"));
      var homeGasPrice = web3.toBigNumber(0);
      var transactionHash = "0x1045bfe274b88120a6b1e5d01b5ec00ab5d01098346e90e7c7a3c9b8f0181c80";
      var message = createMessage(recipientAccount, value, transactionHash, homeGasPrice);
      var signature = await sign(authoritiesTwoAccs[0], message)
      var signature2 = await sign(authoritiesTwoAccs[1], message)
      var signature3 = await sign(authoritiesTwoAccs[2], message)
      '2'.should.be.bignumber.equal(await validatorContractWith2Signatures.requiredSignatures());
      await foreignBridgeWithTwoSigs.submitSignature(signature, message, {from: authoritiesTwoAccs[0]}).should.be.fulfilled;
      await validatorContractWith2Signatures.setRequiredSignatures(1).should.be.fulfilled;
      '1'.should.be.bignumber.equal(await validatorContractWith2Signatures.requiredSignatures());
      const {logs} = await foreignBridgeWithTwoSigs.submitSignature(signature2, message, {from: authoritiesTwoAccs[1]}).should.be.fulfilled;
      logs.length.should.be.equal(2)
      logs[1].event.should.be.equal('CollectedSignatures')
      logs[1].args.authorityResponsibleForRelay.should.be.equal(authorities[1])
    })
  })

  describe('#setting limits', async () => {
    let foreignBridge;
    beforeEach(async () => {
      token = await POA20.new("POA ERC20 Foundation", "POA20", 18);
      foreignBridge = await ForeignBridge.new();
<<<<<<< HEAD
      await foreignBridge.initialize(validatorContract.address, token.address, oneEther, halfEther, minPerTx, gasPrice, requireBlockConfirmations, owner);
=======
      await foreignBridge.initialize(validatorContract.address, token.address, oneEther, halfEther, minPerTx, gasPrice, requireBlockConfirmations, homeDailyLimit, homeMaxPerTx);
>>>>>>> 96239886
      await token.transferOwnership(foreignBridge.address)
    })
    it('#setMaxPerTx allows to set only to owner and cannot be more than daily limit', async () => {
      await foreignBridge.setMaxPerTx(halfEther, {from: authorities[0]}).should.be.rejectedWith(ERROR_MSG);
      await foreignBridge.setMaxPerTx(halfEther, {from: owner}).should.be.fulfilled;

      await foreignBridge.setMaxPerTx(oneEther, {from: owner}).should.be.rejectedWith(ERROR_MSG);
    })

    it('#setMinPerTx allows to set only to owner and cannot be more than daily limit and should be less than maxPerTx', async () => {
      await foreignBridge.setMinPerTx(minPerTx, {from: authorities[0]}).should.be.rejectedWith(ERROR_MSG);
      await foreignBridge.setMinPerTx(minPerTx, {from: owner}).should.be.fulfilled;

      await foreignBridge.setMinPerTx(oneEther, {from: owner}).should.be.rejectedWith(ERROR_MSG);
    })
  })

  describe('#upgradeable', async () => {
    it('can be upgraded', async () => {
      const REQUIRED_NUMBER_OF_VALIDATORS = 1
      const VALIDATORS = [accounts[1]]
      const PROXY_OWNER  = accounts[0]
      const FOREIGN_DAILY_LIMIT = oneEther;
      const FOREIGN_MAX_AMOUNT_PER_TX = halfEther;
      const FOREIGN_MIN_AMOUNT_PER_TX = minPerTx;
      // Validators Contract
      let validatorsProxy = await EternalStorageProxy.new().should.be.fulfilled;
      const validatorsContractImpl = await BridgeValidators.new().should.be.fulfilled;
      await validatorsProxy.upgradeTo('1', validatorsContractImpl.address).should.be.fulfilled;
      validatorsContractImpl.address.should.be.equal(await validatorsProxy.implementation())

      validatorsProxy = await BridgeValidators.at(validatorsProxy.address);
      await validatorsProxy.initialize(REQUIRED_NUMBER_OF_VALIDATORS, VALIDATORS, PROXY_OWNER).should.be.fulfilled;
      // POA20
      let token = await POA20.new("POA ERC20 Foundation", "POA20", 18);

      // ForeignBridge V1 Contract

      let foreignBridgeProxy = await EternalStorageProxy.new().should.be.fulfilled;
      const foreignBridgeImpl = await ForeignBridge.new().should.be.fulfilled;
      await foreignBridgeProxy.upgradeTo('1', foreignBridgeImpl.address).should.be.fulfilled;

      foreignBridgeProxy = await ForeignBridge.at(foreignBridgeProxy.address);
<<<<<<< HEAD
      await foreignBridgeProxy.initialize(validatorsProxy.address, token.address, FOREIGN_DAILY_LIMIT, FOREIGN_MAX_AMOUNT_PER_TX, FOREIGN_MIN_AMOUNT_PER_TX, gasPrice, requireBlockConfirmations, owner)
=======
      await foreignBridgeProxy.initialize(validatorsProxy.address, token.address, FOREIGN_DAILY_LIMIT, FOREIGN_MAX_AMOUNT_PER_TX, FOREIGN_MIN_AMOUNT_PER_TX, gasPrice, requireBlockConfirmations, homeDailyLimit, homeMaxPerTx)
>>>>>>> 96239886
      await token.transferOwnership(foreignBridgeProxy.address).should.be.fulfilled;

      foreignBridgeProxy.address.should.be.equal(await token.owner());

      // Deploy V2
      let foreignImplV2 = await ForeignBridgeV2.new();
      let foreignBridgeProxyUpgrade = await EternalStorageProxy.at(foreignBridgeProxy.address);
      await foreignBridgeProxyUpgrade.upgradeTo('2', foreignImplV2.address).should.be.fulfilled;
      foreignImplV2.address.should.be.equal(await foreignBridgeProxyUpgrade.implementation())
    })
    it('can be deployed via upgradeToAndCall', async () => {
      const fakeTokenAddress = accounts[7]
      const fakeValidatorsAddress = accounts[6]
      const FOREIGN_DAILY_LIMIT = oneEther;
      const FOREIGN_MAX_AMOUNT_PER_TX = halfEther;
      const FOREIGN_MIN_AMOUNT_PER_TX = minPerTx;

      let storageProxy = await EternalStorageProxy.new().should.be.fulfilled;
      let foreignBridge =  await ForeignBridge.new();
      let data = foreignBridge.initialize.request(
<<<<<<< HEAD
        fakeValidatorsAddress, fakeTokenAddress, FOREIGN_DAILY_LIMIT, FOREIGN_MAX_AMOUNT_PER_TX, FOREIGN_MIN_AMOUNT_PER_TX, gasPrice, requireBlockConfirmations, owner).params[0].data
=======
        fakeValidatorsAddress, fakeTokenAddress, FOREIGN_DAILY_LIMIT, FOREIGN_MAX_AMOUNT_PER_TX, FOREIGN_MIN_AMOUNT_PER_TX, gasPrice, requireBlockConfirmations, homeDailyLimit, homeMaxPerTx).params[0].data
>>>>>>> 96239886
      await storageProxy.upgradeToAndCall('1', foreignBridge.address, data).should.be.fulfilled;
      let finalContract = await ForeignBridge.at(storageProxy.address);
      true.should.be.equal(await finalContract.isInitialized());
      fakeValidatorsAddress.should.be.equal(await finalContract.validatorContract())
      FOREIGN_DAILY_LIMIT.should.be.bignumber.equal(await finalContract.foreignDailyLimit())
      FOREIGN_MAX_AMOUNT_PER_TX.should.be.bignumber.equal(await finalContract.maxPerTx())
      FOREIGN_MIN_AMOUNT_PER_TX.should.be.bignumber.equal(await finalContract.minPerTx())
    })
  })

  describe('#claimTokens', async () => {
    it('can send erc20', async () => {
      const owner = accounts[0];
      token = await POA20.new("POA ERC20 Foundation", "POA20", 18);
<<<<<<< HEAD
      const foreignBridgeImpl = await ForeignBridge.new();
      const storageProxy = await EternalStorageProxy.new().should.be.fulfilled;
      await storageProxy.upgradeTo('1', foreignBridgeImpl.address).should.be.fulfilled
      const foreignBridge = await ForeignBridge.at(storageProxy.address);
      await foreignBridge.initialize(validatorContract.address, token.address, oneEther, halfEther, minPerTx, gasPrice, requireBlockConfirmations, owner);
=======
      foreignBridge = await ForeignBridge.new();
      await foreignBridge.initialize(validatorContract.address, token.address, oneEther, halfEther, minPerTx, gasPrice, requireBlockConfirmations, homeDailyLimit, homeMaxPerTx);
>>>>>>> 96239886
      await token.transferOwnership(foreignBridge.address)

      let tokenSecond = await POA20.new("Roman Token", "RST", 18);

      await tokenSecond.mint(accounts[0], halfEther).should.be.fulfilled;
      halfEther.should.be.bignumber.equal(await tokenSecond.balanceOf(accounts[0]))
      await tokenSecond.transfer(foreignBridge.address, halfEther);
      '0'.should.be.bignumber.equal(await tokenSecond.balanceOf(accounts[0]))
      halfEther.should.be.bignumber.equal(await tokenSecond.balanceOf(foreignBridge.address))

      await foreignBridge.claimTokens(tokenSecond.address, accounts[3], {from: owner});
      '0'.should.be.bignumber.equal(await tokenSecond.balanceOf(foreignBridge.address))
      halfEther.should.be.bignumber.equal(await tokenSecond.balanceOf(accounts[3]))

    })
    it('also calls claimTokens on tokenAddress', async () => {
      const owner = accounts[0];
      token = await POA20.new("POA ERC20 Foundation", "POA20", 18);
<<<<<<< HEAD
      const foreignBridgeImpl = await ForeignBridge.new();
      const storageProxy = await EternalStorageProxy.new().should.be.fulfilled;
      await storageProxy.upgradeTo('1', foreignBridgeImpl.address).should.be.fulfilled
      const foreignBridge = await ForeignBridge.at(storageProxy.address);
      await foreignBridge.initialize(validatorContract.address, token.address, oneEther, halfEther, minPerTx, gasPrice, requireBlockConfirmations, owner);
=======
      foreignBridge = await ForeignBridge.new();
      await foreignBridge.initialize(validatorContract.address, token.address, oneEther, halfEther, minPerTx, gasPrice, requireBlockConfirmations, homeDailyLimit, homeMaxPerTx);
>>>>>>> 96239886
      await token.transferOwnership(foreignBridge.address)

      let tokenSecond = await POA20.new("Roman Token", "RST", 18);

      await tokenSecond.mint(accounts[0], 150).should.be.fulfilled;
      '150'.should.be.bignumber.equal(await tokenSecond.balanceOf(accounts[0]))
      await tokenSecond.transfer(token.address, '150');
      '0'.should.be.bignumber.equal(await tokenSecond.balanceOf(accounts[0]))
      '150'.should.be.bignumber.equal(await tokenSecond.balanceOf(token.address))

      await foreignBridge.claimTokensFromErc677(tokenSecond.address, accounts[3], {from: owner});
      '0'.should.be.bignumber.equal(await tokenSecond.balanceOf(foreignBridge.address))
      '150'.should.be.bignumber.equal(await tokenSecond.balanceOf(accounts[3]))
    })
  })
  describe('#isAlreadyProcessed', async () => {
    it('returns ', async () => {
      foreignBridge = await ForeignBridge.new();
      const bn = new web3.BigNumber(2).pow(255);
      const processedNumbers = [bn.add(1).toString(10), bn.add(100).toString(10)];
      true.should.be.equal(await foreignBridge.isAlreadyProcessed(processedNumbers[0]));
      true.should.be.equal(await foreignBridge.isAlreadyProcessed(processedNumbers[1]));
      false.should.be.equal(await foreignBridge.isAlreadyProcessed(10));
    })
  })
})<|MERGE_RESOLUTION|>--- conflicted
+++ resolved
@@ -48,11 +48,7 @@
       '0'.should.be.bignumber.equal(await foreignBridge.foreignDailyLimit())
       '0'.should.be.bignumber.equal(await foreignBridge.maxPerTx())
       false.should.be.equal(await foreignBridge.isInitialized())
-<<<<<<< HEAD
-      await foreignBridge.initialize(validatorContract.address, token.address, oneEther, halfEther, minPerTx, gasPrice, requireBlockConfirmations, owner);
-=======
-      await foreignBridge.initialize(validatorContract.address, token.address, oneEther, halfEther, minPerTx, gasPrice, requireBlockConfirmations, homeDailyLimit, homeMaxPerTx);
->>>>>>> 96239886
+      await foreignBridge.initialize(validatorContract.address, token.address, oneEther, halfEther, minPerTx, gasPrice, requireBlockConfirmations, homeDailyLimit, homeMaxPerTx, owner);
 
       true.should.be.equal(await foreignBridge.isInitialized())
       validatorContract.address.should.be.equal(await foreignBridge.validatorContract());
@@ -68,11 +64,7 @@
     beforeEach(async () => {
       token = await POA20.new("POA ERC20 Foundation", "POA20", 18);
       foreignBridge = await ForeignBridge.new();
-<<<<<<< HEAD
-      await foreignBridge.initialize(validatorContract.address, token.address, oneEther, halfEther, minPerTx, gasPrice, requireBlockConfirmations, owner);
-=======
-      await foreignBridge.initialize(validatorContract.address, token.address, oneEther, halfEther, minPerTx, gasPrice, requireBlockConfirmations, homeDailyLimit, homeMaxPerTx);
->>>>>>> 96239886
+      await foreignBridge.initialize(validatorContract.address, token.address, oneEther, halfEther, minPerTx, gasPrice, requireBlockConfirmations, homeDailyLimit, homeMaxPerTx, owner);
       await token.transferOwnership(foreignBridge.address)
     })
     it('should allow validator to deposit', async () => {
@@ -105,11 +97,7 @@
       await validatorContractWith2Signatures.initialize(2, authoritiesTwoAccs, ownerOfValidators)
       let tokenPOA20 = await POA20.new("POA ERC20 Foundation", "POA20", 18);
       let foreignBridgeWithTwoSigs = await ForeignBridge.new();
-<<<<<<< HEAD
-      await foreignBridgeWithTwoSigs.initialize(validatorContractWith2Signatures.address, tokenPOA20.address, oneEther, halfEther, minPerTx, gasPrice, requireBlockConfirmations, owner);
-=======
-      await foreignBridgeWithTwoSigs.initialize(validatorContractWith2Signatures.address, tokenPOA20.address, oneEther, halfEther, minPerTx, gasPrice, requireBlockConfirmations, homeDailyLimit, homeMaxPerTx);
->>>>>>> 96239886
+      await foreignBridgeWithTwoSigs.initialize(validatorContractWith2Signatures.address, tokenPOA20.address, oneEther, halfEther, minPerTx, gasPrice, requireBlockConfirmations, homeDailyLimit, homeMaxPerTx, owner);
       await tokenPOA20.transferOwnership(foreignBridgeWithTwoSigs.address)
 
       const recipient = accounts[5];
@@ -157,11 +145,7 @@
       await validatorContractWith2Signatures.initialize(2, authoritiesTwoAccs, ownerOfValidators)
       let tokenPOA20 = await POA20.new("POA ERC20 Foundation", "POA20", 18);
       let foreignBridgeWithTwoSigs = await ForeignBridge.new();
-<<<<<<< HEAD
-      await foreignBridgeWithTwoSigs.initialize(validatorContractWith2Signatures.address, tokenPOA20.address, oneEther, halfEther, minPerTx, gasPrice, requireBlockConfirmations, owner);
-=======
-      await foreignBridgeWithTwoSigs.initialize(validatorContractWith2Signatures.address, tokenPOA20.address, oneEther, halfEther, minPerTx, gasPrice, requireBlockConfirmations, homeDailyLimit, homeMaxPerTx);
->>>>>>> 96239886
+      await foreignBridgeWithTwoSigs.initialize(validatorContractWith2Signatures.address, tokenPOA20.address, oneEther, halfEther, minPerTx, gasPrice, requireBlockConfirmations, homeDailyLimit, homeMaxPerTx, owner);
       await tokenPOA20.transferOwnership(foreignBridgeWithTwoSigs.address)
 
       const recipient = accounts[5];
@@ -196,11 +180,7 @@
       await validatorContractWith2Signatures.initialize(2, authoritiesTwoAccs, ownerOfValidators)
       let tokenPOA20 = await POA20.new("POA ERC20 Foundation", "POA20", 18);
       let foreignBridgeWithTwoSigs = await ForeignBridge.new();
-<<<<<<< HEAD
-      await foreignBridgeWithTwoSigs.initialize(validatorContractWith2Signatures.address, tokenPOA20.address, oneEther, halfEther, minPerTx, gasPrice, requireBlockConfirmations, owner);
-=======
-      await foreignBridgeWithTwoSigs.initialize(validatorContractWith2Signatures.address, tokenPOA20.address, oneEther, halfEther, minPerTx, gasPrice, requireBlockConfirmations, homeDailyLimit, homeMaxPerTx);
->>>>>>> 96239886
+      await foreignBridgeWithTwoSigs.initialize(validatorContractWith2Signatures.address, tokenPOA20.address, oneEther, halfEther, minPerTx, gasPrice, requireBlockConfirmations, homeDailyLimit, homeMaxPerTx, owner);
       await tokenPOA20.transferOwnership(foreignBridgeWithTwoSigs.address)
 
       const recipient = accounts[5];
@@ -257,11 +237,7 @@
       const user = accounts[4]
       token = await POA20.new("POA ERC20 Foundation", "POA20", 18, {from: owner});
       foreignBridge = await ForeignBridge.new();
-<<<<<<< HEAD
-      await foreignBridge.initialize(validatorContract.address, token.address, oneEther, halfEther, minPerTx, gasPrice, requireBlockConfirmations, owner);
-=======
-      await foreignBridge.initialize(validatorContract.address, token.address, oneEther, halfEther, minPerTx, gasPrice, requireBlockConfirmations, homeDailyLimit, homeMaxPerTx);
->>>>>>> 96239886
+      await foreignBridge.initialize(validatorContract.address, token.address, oneEther, halfEther, minPerTx, gasPrice, requireBlockConfirmations, homeDailyLimit, homeMaxPerTx, owner);
       await token.mint(user, halfEther, {from: owner }).should.be.fulfilled;
       await token.transferOwnership(foreignBridge.address, {from: owner});
       await foreignBridge.onTokenTransfer(user, halfEther, '0x00', {from: owner}).should.be.rejectedWith(ERROR_MSG);
@@ -275,11 +251,7 @@
       const valueMoreThanLimit = halfEther.add(1);
       token = await POA20.new("POA ERC20 Foundation", "POA20", 18, {from: owner});
       foreignBridge = await ForeignBridge.new();
-<<<<<<< HEAD
-      await foreignBridge.initialize(validatorContract.address, token.address, oneEther, halfEther, minPerTx, gasPrice, requireBlockConfirmations, owner);
-=======
-      await foreignBridge.initialize(validatorContract.address, token.address, oneEther, halfEther, minPerTx, gasPrice, requireBlockConfirmations, homeDailyLimit, homeMaxPerTx);
->>>>>>> 96239886
+      await foreignBridge.initialize(validatorContract.address, token.address, oneEther, halfEther, minPerTx, gasPrice, requireBlockConfirmations, homeDailyLimit, homeMaxPerTx, owner);
       await token.mint(user, valueMoreThanLimit, {from: owner }).should.be.fulfilled;
       await token.transferOwnership(foreignBridge.address, {from: owner});
       await token.transferAndCall(foreignBridge.address, valueMoreThanLimit, '0x00', {from: user}).should.be.rejectedWith(ERROR_MSG);
@@ -301,11 +273,7 @@
       const valueMoreThanLimit = halfEther.add(1);
       token = await POA20.new("POA ERC20 Foundation", "POA20", 18, {from: owner});
       foreignBridge = await ForeignBridge.new();
-<<<<<<< HEAD
-      await foreignBridge.initialize(validatorContract.address, token.address, oneEther, halfEther, minPerTx, gasPrice, requireBlockConfirmations, owner);
-=======
-      await foreignBridge.initialize(validatorContract.address, token.address, oneEther, halfEther, minPerTx, gasPrice, requireBlockConfirmations, homeDailyLimit, homeMaxPerTx);
->>>>>>> 96239886
+      await foreignBridge.initialize(validatorContract.address, token.address, oneEther, halfEther, minPerTx, gasPrice, requireBlockConfirmations, homeDailyLimit, homeMaxPerTx, owner);
       await token.mint(user, oneEther.add(1), {from: owner }).should.be.fulfilled;
       await token.transferOwnership(foreignBridge.address, {from: owner});
       await token.transferAndCall(foreignBridge.address, valueMoreThanLimit, '0x00', {from: user}).should.be.rejectedWith(ERROR_MSG);
@@ -326,11 +294,7 @@
       const valueLessThanMinPerTx = minPerTx.sub(1);
       token = await POA20.new("POA ERC20 Foundation", "POA20", 18, {from: owner});
       foreignBridge = await ForeignBridge.new();
-<<<<<<< HEAD
-      await foreignBridge.initialize(validatorContract.address, token.address, oneEther, halfEther, minPerTx, gasPrice, requireBlockConfirmations, owner);
-=======
-      await foreignBridge.initialize(validatorContract.address, token.address, oneEther, halfEther, minPerTx, gasPrice, requireBlockConfirmations, homeDailyLimit, homeMaxPerTx);
->>>>>>> 96239886
+      await foreignBridge.initialize(validatorContract.address, token.address, oneEther, halfEther, minPerTx, gasPrice, requireBlockConfirmations, homeDailyLimit, homeMaxPerTx, owner);
       await token.mint(user, oneEther, {from: owner }).should.be.fulfilled;
       await token.transferOwnership(foreignBridge.address, {from: owner});
       await token.transferAndCall(foreignBridge.address, valueLessThanMinPerTx, '0x00', {from: user}).should.be.rejectedWith(ERROR_MSG);
@@ -351,11 +315,7 @@
       await validatorContractWith2Signatures.initialize(2, authoritiesTwoAccs, ownerOfValidators)
       tokenPOA20 = await POA20.new("POA ERC20 Foundation", "POA20", 18);
       foreignBridgeWithTwoSigs = await ForeignBridge.new();
-<<<<<<< HEAD
-      await foreignBridgeWithTwoSigs.initialize(validatorContractWith2Signatures.address, tokenPOA20.address, oneEther, halfEther, minPerTx, gasPrice, requireBlockConfirmations, owner);
-=======
-      await foreignBridgeWithTwoSigs.initialize(validatorContractWith2Signatures.address, tokenPOA20.address, oneEther, halfEther, minPerTx, gasPrice, requireBlockConfirmations, homeDailyLimit, homeMaxPerTx);
->>>>>>> 96239886
+      await foreignBridgeWithTwoSigs.initialize(validatorContractWith2Signatures.address, tokenPOA20.address, oneEther, halfEther, minPerTx, gasPrice, requireBlockConfirmations, homeDailyLimit, homeMaxPerTx, owner);
       await tokenPOA20.transferOwnership(foreignBridgeWithTwoSigs.address)
 
     })
@@ -440,11 +400,7 @@
     beforeEach(async () => {
       token = await POA20.new("POA ERC20 Foundation", "POA20", 18);
       foreignBridge = await ForeignBridge.new();
-<<<<<<< HEAD
-      await foreignBridge.initialize(validatorContract.address, token.address, oneEther, halfEther, minPerTx, gasPrice, requireBlockConfirmations, owner);
-=======
-      await foreignBridge.initialize(validatorContract.address, token.address, oneEther, halfEther, minPerTx, gasPrice, requireBlockConfirmations, homeDailyLimit, homeMaxPerTx);
->>>>>>> 96239886
+      await foreignBridge.initialize(validatorContract.address, token.address, oneEther, halfEther, minPerTx, gasPrice, requireBlockConfirmations, homeDailyLimit, homeMaxPerTx, owner);
       await token.transferOwnership(foreignBridge.address)
     })
     it('#setMaxPerTx allows to set only to owner and cannot be more than daily limit', async () => {
@@ -488,11 +444,7 @@
       await foreignBridgeProxy.upgradeTo('1', foreignBridgeImpl.address).should.be.fulfilled;
 
       foreignBridgeProxy = await ForeignBridge.at(foreignBridgeProxy.address);
-<<<<<<< HEAD
-      await foreignBridgeProxy.initialize(validatorsProxy.address, token.address, FOREIGN_DAILY_LIMIT, FOREIGN_MAX_AMOUNT_PER_TX, FOREIGN_MIN_AMOUNT_PER_TX, gasPrice, requireBlockConfirmations, owner)
-=======
-      await foreignBridgeProxy.initialize(validatorsProxy.address, token.address, FOREIGN_DAILY_LIMIT, FOREIGN_MAX_AMOUNT_PER_TX, FOREIGN_MIN_AMOUNT_PER_TX, gasPrice, requireBlockConfirmations, homeDailyLimit, homeMaxPerTx)
->>>>>>> 96239886
+      await foreignBridgeProxy.initialize(validatorsProxy.address, token.address, FOREIGN_DAILY_LIMIT, FOREIGN_MAX_AMOUNT_PER_TX, FOREIGN_MIN_AMOUNT_PER_TX, gasPrice, requireBlockConfirmations, homeDailyLimit, homeMaxPerTx, owner)
       await token.transferOwnership(foreignBridgeProxy.address).should.be.fulfilled;
 
       foreignBridgeProxy.address.should.be.equal(await token.owner());
@@ -513,11 +465,7 @@
       let storageProxy = await EternalStorageProxy.new().should.be.fulfilled;
       let foreignBridge =  await ForeignBridge.new();
       let data = foreignBridge.initialize.request(
-<<<<<<< HEAD
-        fakeValidatorsAddress, fakeTokenAddress, FOREIGN_DAILY_LIMIT, FOREIGN_MAX_AMOUNT_PER_TX, FOREIGN_MIN_AMOUNT_PER_TX, gasPrice, requireBlockConfirmations, owner).params[0].data
-=======
-        fakeValidatorsAddress, fakeTokenAddress, FOREIGN_DAILY_LIMIT, FOREIGN_MAX_AMOUNT_PER_TX, FOREIGN_MIN_AMOUNT_PER_TX, gasPrice, requireBlockConfirmations, homeDailyLimit, homeMaxPerTx).params[0].data
->>>>>>> 96239886
+        fakeValidatorsAddress, fakeTokenAddress, FOREIGN_DAILY_LIMIT, FOREIGN_MAX_AMOUNT_PER_TX, FOREIGN_MIN_AMOUNT_PER_TX, gasPrice, requireBlockConfirmations, homeDailyLimit, homeMaxPerTx, owner).params[0].data
       await storageProxy.upgradeToAndCall('1', foreignBridge.address, data).should.be.fulfilled;
       let finalContract = await ForeignBridge.at(storageProxy.address);
       true.should.be.equal(await finalContract.isInitialized());
@@ -532,16 +480,11 @@
     it('can send erc20', async () => {
       const owner = accounts[0];
       token = await POA20.new("POA ERC20 Foundation", "POA20", 18);
-<<<<<<< HEAD
       const foreignBridgeImpl = await ForeignBridge.new();
       const storageProxy = await EternalStorageProxy.new().should.be.fulfilled;
       await storageProxy.upgradeTo('1', foreignBridgeImpl.address).should.be.fulfilled
       const foreignBridge = await ForeignBridge.at(storageProxy.address);
-      await foreignBridge.initialize(validatorContract.address, token.address, oneEther, halfEther, minPerTx, gasPrice, requireBlockConfirmations, owner);
-=======
-      foreignBridge = await ForeignBridge.new();
-      await foreignBridge.initialize(validatorContract.address, token.address, oneEther, halfEther, minPerTx, gasPrice, requireBlockConfirmations, homeDailyLimit, homeMaxPerTx);
->>>>>>> 96239886
+      await foreignBridge.initialize(validatorContract.address, token.address, oneEther, halfEther, minPerTx, gasPrice, requireBlockConfirmations, homeDailyLimit, homeMaxPerTx, owner);
       await token.transferOwnership(foreignBridge.address)
 
       let tokenSecond = await POA20.new("Roman Token", "RST", 18);
@@ -560,16 +503,11 @@
     it('also calls claimTokens on tokenAddress', async () => {
       const owner = accounts[0];
       token = await POA20.new("POA ERC20 Foundation", "POA20", 18);
-<<<<<<< HEAD
       const foreignBridgeImpl = await ForeignBridge.new();
       const storageProxy = await EternalStorageProxy.new().should.be.fulfilled;
       await storageProxy.upgradeTo('1', foreignBridgeImpl.address).should.be.fulfilled
       const foreignBridge = await ForeignBridge.at(storageProxy.address);
-      await foreignBridge.initialize(validatorContract.address, token.address, oneEther, halfEther, minPerTx, gasPrice, requireBlockConfirmations, owner);
-=======
-      foreignBridge = await ForeignBridge.new();
-      await foreignBridge.initialize(validatorContract.address, token.address, oneEther, halfEther, minPerTx, gasPrice, requireBlockConfirmations, homeDailyLimit, homeMaxPerTx);
->>>>>>> 96239886
+      await foreignBridge.initialize(validatorContract.address, token.address, oneEther, halfEther, minPerTx, gasPrice, requireBlockConfirmations, homeDailyLimit, homeMaxPerTx, owner);
       await token.transferOwnership(foreignBridge.address)
 
       let tokenSecond = await POA20.new("Roman Token", "RST", 18);
