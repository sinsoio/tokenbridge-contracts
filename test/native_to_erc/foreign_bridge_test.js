const ForeignBridge = artifacts.require('ForeignBridgeNativeToErc.sol')
const ForeignBridgeV2 = artifacts.require('ForeignBridgeV2.sol')
const HomeBridge = artifacts.require('HomeBridgeNativeToErc.sol')
const BridgeValidators = artifacts.require('BridgeValidators.sol')
const EternalStorageProxy = artifacts.require('EternalStorageProxy.sol')
const FeeManagerNativeToErc = artifacts.require('FeeManagerNativeToErc.sol')
const RewardableValidators = artifacts.require('RewardableValidators.sol')
const POA20 = artifacts.require('ERC677BridgeToken.sol')
const NoReturnTransferTokenMock = artifacts.require('NoReturnTransferTokenMock.sol')
const AbsoluteDailyLimit = artifacts.require('AbsoluteDailyLimit.sol')
const RelativeDailyLimit = artifacts.require('RelativeDailyLimit.sol')

const { expect } = require('chai')
const { expectEvent } = require('@openzeppelin/test-helpers')
const { ERROR_MSG, ZERO_ADDRESS, toBN } = require('../setup')
const {
  createMessage,
  sign,
  signatureToVRS,
  getEvents,
  ether,
  expectEventInLogs,
<<<<<<< HEAD
  calculateDailyLimit,
  createAccounts
=======
  createAccounts,
  createFullAccounts
>>>>>>> 06e45658
} = require('../helpers/helpers')

const oneEther = ether('1')
const halfEther = ether('0.5')
const minPerTx = ether('0.01')
const requireBlockConfirmations = 8
const gasPrice = web3.utils.toWei('1', 'gwei')
const homeDailyLimit = oneEther
const homeMaxPerTx = halfEther
const homeMinPerTx = minPerTx
const ZERO = toBN(0)
const MAX_GAS = 8000000
const MAX_VALIDATORS = 50
<<<<<<< HEAD
=======
const MAX_SIGNATURES = MAX_VALIDATORS
>>>>>>> 06e45658
const decimalShiftZero = 0
const targetLimit = ether('0.05')
const threshold = ether('10000')

contract('ForeignBridge_Native_to_ERC', async accounts => {
  const limitsArray = [oneEther, halfEther, minPerTx]
  const relativeLimitsArray = [targetLimit, threshold, halfEther, minPerTx]

  let validatorContract
  let authorities
  let owner
  let token
  let otherSideBridgeAddress
  let absoluteLimitsContract
  let relativeLimitsContract

  before(async () => {
    validatorContract = await BridgeValidators.new()
    authorities = [accounts[1], accounts[2]]
    owner = accounts[0]
    await validatorContract.initialize(1, authorities, owner)
    const otherSideBridge = await HomeBridge.new()
    otherSideBridgeAddress = otherSideBridge.address
    absoluteLimitsContract = await AbsoluteDailyLimit.new()
    relativeLimitsContract = await RelativeDailyLimit.new()
  })

  describe('#initialize', async () => {
    const shouldInitialize = isRelativeDailyLimit =>
      async function() {
        token = await POA20.new('POA ERC20 Foundation', 'POA20', 18)
        const foreignBridge = await ForeignBridge.new()
        const requestLimits = isRelativeDailyLimit ? relativeLimitsArray : limitsArray
        const limitsContract = isRelativeDailyLimit ? relativeLimitsContract : absoluteLimitsContract

        expect(await foreignBridge.validatorContract()).to.be.equal(ZERO_ADDRESS)
        expect(await foreignBridge.deployedAtBlock()).to.be.bignumber.equal(ZERO)
        expect(await foreignBridge.isInitialized()).to.be.equal(false)
        expect(await foreignBridge.requiredBlockConfirmations()).to.be.bignumber.equal(ZERO)
        expect(await foreignBridge.decimalShift()).to.be.bignumber.equal(ZERO)

        await foreignBridge
          .initialize(
            ZERO_ADDRESS,
            token.address,
            requestLimits,
            gasPrice,
            requireBlockConfirmations,
            [homeDailyLimit, homeMaxPerTx, homeMinPerTx],
            owner,
            decimalShiftZero,
            otherSideBridgeAddress,
            limitsContract.address
          )
          .should.be.rejectedWith(ERROR_MSG)
        await foreignBridge
          .initialize(
            validatorContract.address,
            ZERO_ADDRESS,
            requestLimits,
            gasPrice,
            requireBlockConfirmations,
            [homeDailyLimit, homeMaxPerTx, homeMinPerTx],
            owner,
            decimalShiftZero,
            otherSideBridgeAddress,
            limitsContract.address
          )
          .should.be.rejectedWith(ERROR_MSG)
        await foreignBridge
          .initialize(
            validatorContract.address,
            token.address,
            requestLimits,
            gasPrice,
            requireBlockConfirmations,
            [homeDailyLimit, homeMaxPerTx, homeMinPerTx],
            owner,
            decimalShiftZero,
            otherSideBridgeAddress,
            ZERO_ADDRESS
          )
          .should.be.rejectedWith(ERROR_MSG)
        await foreignBridge
          .initialize(
            validatorContract.address,
            token.address,
            requestLimits,
            0,
            requireBlockConfirmations,
            [homeDailyLimit, homeMaxPerTx, homeMinPerTx],
            owner,
            decimalShiftZero,
            otherSideBridgeAddress,
            limitsContract.address
          )
          .should.be.rejectedWith(ERROR_MSG)
        await foreignBridge
          .initialize(
            owner,
            token.address,
            requestLimits,
            requireBlockConfirmations,
            gasPrice,
            [homeDailyLimit, homeMaxPerTx, homeMinPerTx],
            owner,
            decimalShiftZero,
            otherSideBridgeAddress,
            limitsContract.address
          )
          .should.be.rejectedWith(ERROR_MSG)
        await foreignBridge
          .initialize(
            validatorContract.address,
            owner,
            requestLimits,
            requireBlockConfirmations,
            gasPrice,
            [homeDailyLimit, homeMaxPerTx, homeMinPerTx],
            owner,
            decimalShiftZero,
            otherSideBridgeAddress,
            limitsContract.address
          )
          .should.be.rejectedWith(ERROR_MSG)
        await foreignBridge
          .initialize(
            validatorContract.address,
            token.address,
            requestLimits,
            gasPrice,
            0,
            [homeDailyLimit, homeMaxPerTx, homeMinPerTx],
            owner,
            decimalShiftZero,
            otherSideBridgeAddress,
            limitsContract.address
          )
          .should.be.rejectedWith(ERROR_MSG)
        const { logs, tx } = await foreignBridge.initialize(
          validatorContract.address,
          token.address,
          requestLimits,
          gasPrice,
          requireBlockConfirmations,
          [homeDailyLimit, homeMaxPerTx, homeMinPerTx],
          owner,
          '9',
          otherSideBridgeAddress,
          limitsContract.address
        )

        expect(await foreignBridge.isInitialized()).to.be.equal(true)
        expect(await foreignBridge.validatorContract()).to.be.equal(validatorContract.address)
        expect(await foreignBridge.deployedAtBlock()).to.be.bignumber.above(ZERO)
        expect(await foreignBridge.requiredBlockConfirmations()).to.be.bignumber.equal(
          requireBlockConfirmations.toString()
        )
        expect(await foreignBridge.gasPrice()).to.be.bignumber.equal(gasPrice)
        expect(await foreignBridge.maxPerTx()).to.be.bignumber.equal(halfEther)
        expect(await foreignBridge.minPerTx()).to.be.bignumber.equal(minPerTx)
        expect(await foreignBridge.decimalShift()).to.be.bignumber.equal('9')
        const bridgeMode = '0x92a8d7fe' // 4 bytes of keccak256('native-to-erc-core')
        expect(await foreignBridge.getBridgeMode()).to.be.equal(bridgeMode)
        const { major, minor, patch } = await foreignBridge.getBridgeInterfacesVersion()
        expect(major).to.be.bignumber.gte(ZERO)
        expect(minor).to.be.bignumber.gte(ZERO)
        expect(patch).to.be.bignumber.gte(ZERO)
        if (!isRelativeDailyLimit) {
          expect(await foreignBridge.dailyLimit()).to.be.bignumber.equal(oneEther)
        }

        expectEventInLogs(logs, 'RequiredBlockConfirmationChanged', {
          requiredBlockConfirmations: toBN(requireBlockConfirmations)
        })
        expectEventInLogs(logs, 'GasPriceChanged', { gasPrice })
        await expectEvent.inTransaction(tx, limitsContract, 'ExecutionDailyLimitChanged', {
          newLimit: homeDailyLimit.toString()
        })
        if (!isRelativeDailyLimit) {
          await expectEvent.inTransaction(tx, limitsContract, 'DailyLimitChanged', { newLimit: oneEther.toString() })
        }
      }
    it('should initialize', shouldInitialize(false))
    it('should initialize (relative limit)', shouldInitialize(true))
  })

  describe('#executeSignatures', async () => {
    let foreignBridge
    beforeEach(async () => {
      foreignBridge = await ForeignBridge.new()
      token = await POA20.new('POA ERC20 Foundation', 'POA20', 18)
      await foreignBridge.initialize(
        validatorContract.address,
        token.address,
        limitsArray,
        gasPrice,
        requireBlockConfirmations,
        [homeDailyLimit, homeMaxPerTx, homeMinPerTx],
        owner,
        decimalShiftZero,
        otherSideBridgeAddress,
        absoluteLimitsContract.address
      )
      await token.transferOwnership(foreignBridge.address)
    })
    const shouldAllowToDeposit = isRelativeDailyLimit =>
      async function() {
        foreignBridge = await ForeignBridge.new()
        token = await POA20.new('POA ERC20 Foundation', 'POA20', 18)
        await foreignBridge.initialize(
          validatorContract.address,
          token.address,
          isRelativeDailyLimit ? relativeLimitsArray : limitsArray,
          gasPrice,
          requireBlockConfirmations,
          [homeDailyLimit, homeMaxPerTx, homeMinPerTx],
          owner,
          decimalShiftZero,
          otherSideBridgeAddress,
          isRelativeDailyLimit ? relativeLimitsContract.address : absoluteLimitsContract.address
        )
        await token.transferOwnership(foreignBridge.address)

        const recipientAccount = accounts[3]
        const balanceBefore = await token.balanceOf(recipientAccount)
        const totalSupplyBefore = await token.totalSupply()
        const value = ether('0.25')
        const transactionHash = '0x1045bfe274b88120a6b1e5d01b5ec00ab5d01098346e90e7c7a3c9b8f0181c80'
        const message = createMessage(recipientAccount, value, transactionHash, foreignBridge.address)
        const signature = await sign(authorities[0], message)
        const vrs = signatureToVRS(signature)
        false.should.be.equal(await foreignBridge.relayedMessages(transactionHash))
        const { logs } = await foreignBridge.executeSignatures([vrs.v], [vrs.r], [vrs.s], message).should.be.fulfilled
        const event = logs.find(item => item.event === 'RelayedMessage')
        event.args.recipient.should.be.equal(recipientAccount)
        event.args.value.should.be.bignumber.equal(value)
        event.args.transactionHash.should.be.equal(transactionHash)

        const balanceAfter = await token.balanceOf(recipientAccount)
        const totalSupplyAfter = await token.totalSupply()
        balanceAfter.should.be.bignumber.equal(balanceBefore.add(value))
        totalSupplyAfter.should.be.bignumber.equal(totalSupplyBefore.add(value))
        true.should.be.equal(await foreignBridge.relayedMessages(transactionHash))
      }
    it('should allow to deposit', shouldAllowToDeposit(false))
    it('should allow to deposit (relative limit)', shouldAllowToDeposit(true))
    it('should reject if address is not foreign address', async () => {
      const recipientAccount = accounts[3]
      const value = ether('0.25')
      const transactionHash = '0x1045bfe274b88120a6b1e5d01b5ec00ab5d01098346e90e7c7a3c9b8f0181c80'
      const message = createMessage(recipientAccount, value, transactionHash, accounts[0])
      const signature = await sign(authorities[0], message)
      const vrs = signatureToVRS(signature)
      false.should.be.equal(await foreignBridge.relayedMessages(transactionHash))
      await foreignBridge.executeSignatures([vrs.v], [vrs.r], [vrs.s], message).should.be.rejectedWith(ERROR_MSG)
    })
    it('should allow second deposit with different transactionHash but same recipient and value', async () => {
      const recipientAccount = accounts[3]
      const balanceBefore = await token.balanceOf(recipientAccount)
      // tx 1
      const value = ether('0.25')
      const transactionHash = '0x35d3818e50234655f6aebb2a1cfbf30f59568d8a4ec72066fac5a25dbe7b8121'
      const message = createMessage(recipientAccount, value, transactionHash, foreignBridge.address)
      const signature = await sign(authorities[0], message)
      const vrs = signatureToVRS(signature)
      false.should.be.equal(await foreignBridge.relayedMessages(transactionHash))
      await foreignBridge.executeSignatures([vrs.v], [vrs.r], [vrs.s], message).should.be.fulfilled
      // tx 2
      const transactionHash2 = '0x77a496628a776a03d58d7e6059a5937f04bebd8ba4ff89f76dd4bb8ba7e291ee'
      const message2 = createMessage(recipientAccount, value, transactionHash2, foreignBridge.address)
      const signature2 = await sign(authorities[0], message2)
      const vrs2 = signatureToVRS(signature2)
      false.should.be.equal(await foreignBridge.relayedMessages(transactionHash2))
      const { logs } = await foreignBridge.executeSignatures([vrs2.v], [vrs2.r], [vrs2.s], message2).should.be.fulfilled
      const event = logs.find(item => item.event === 'RelayedMessage')
      event.args.recipient.should.be.equal(recipientAccount)
      event.args.value.should.be.bignumber.equal(value)
      event.args.transactionHash.should.be.equal(transactionHash2)
      const totalSupply = await token.totalSupply()
      const balanceAfter = await token.balanceOf(recipientAccount)
      balanceAfter.should.be.bignumber.equal(balanceBefore.add(value.mul(toBN(2))))
      totalSupply.should.be.bignumber.equal(value.mul(toBN(2)))
      true.should.be.equal(await foreignBridge.relayedMessages(transactionHash))
      true.should.be.equal(await foreignBridge.relayedMessages(transactionHash2))
    })

    it('should not allow second deposit (replay attack) with same transactionHash but different recipient', async () => {
      const recipientAccount = accounts[3]
      // tx 1
      const value = halfEther
      const transactionHash = '0x35d3818e50234655f6aebb2a1cfbf30f59568d8a4ec72066fac5a25dbe7b8121'
      const message = createMessage(recipientAccount, value, transactionHash, foreignBridge.address)
      const signature = await sign(authorities[0], message)
      const vrs = signatureToVRS(signature)
      false.should.be.equal(await foreignBridge.relayedMessages(transactionHash))
      await foreignBridge.executeSignatures([vrs.v], [vrs.r], [vrs.s], message).should.be.fulfilled
      // tx 2
      const message2 = createMessage(accounts[4], value, transactionHash, foreignBridge.address)
      const signature2 = await sign(authorities[0], message2)
      const vrs2 = signatureToVRS(signature2)
      true.should.be.equal(await foreignBridge.relayedMessages(transactionHash))
      await foreignBridge.executeSignatures([vrs2.v], [vrs2.r], [vrs2.s], message2).should.be.rejectedWith(ERROR_MSG)
    })

    const shouldNotAllowWithdrawOverHomeMaxTxLimit = isRelativeDailyLimit =>
      async function() {
        foreignBridge = await ForeignBridge.new()
        token = await POA20.new('POA ERC20 Foundation', 'POA20', 18)
        await foreignBridge.initialize(
          validatorContract.address,
          token.address,
          isRelativeDailyLimit ? relativeLimitsArray : limitsArray,
          gasPrice,
          requireBlockConfirmations,
          [homeDailyLimit, homeMaxPerTx, homeMinPerTx],
          owner,
          decimalShiftZero,
          otherSideBridgeAddress,
          isRelativeDailyLimit ? relativeLimitsContract.address : absoluteLimitsContract.address
        )
        await token.transferOwnership(foreignBridge.address)

        const recipientAccount = accounts[3]
        const invalidValue = ether('0.75')

        const transactionHash = '0x35d3818e50234655f6aebb2a1cfbf30f59568d8a4ec72066fac5a25dbe7b8121'
        const message = createMessage(recipientAccount, invalidValue, transactionHash, foreignBridge.address)
        const signature = await sign(authorities[0], message)
        const vrs = signatureToVRS(signature)

        await foreignBridge.executeSignatures([vrs.v], [vrs.r], [vrs.s], message).should.be.rejectedWith(ERROR_MSG)
      }

    it('should not allow withdraw over home max tx limit', shouldNotAllowWithdrawOverHomeMaxTxLimit(false))
    it(
      'should not allow withdraw over home max tx limit (relative limit)',
      shouldNotAllowWithdrawOverHomeMaxTxLimit(true)
    )

    const shouldNotAllowWithdrawOverDailyHomeLimit = isRelativeDailyLimit =>
      async function() {
        foreignBridge = await ForeignBridge.new()
        token = await POA20.new('POA ERC20 Foundation', 'POA20', 18)
        await foreignBridge.initialize(
          validatorContract.address,
          token.address,
          isRelativeDailyLimit ? relativeLimitsArray : limitsArray,
          gasPrice,
          requireBlockConfirmations,
          [homeDailyLimit, homeMaxPerTx, homeMinPerTx],
          owner,
          decimalShiftZero,
          otherSideBridgeAddress,
          isRelativeDailyLimit ? relativeLimitsContract.address : absoluteLimitsContract.address
        )
        await token.transferOwnership(foreignBridge.address)

        const recipientAccount = accounts[3]

        const transactionHash = '0x35d3818e50234655f6aebb2a1cfbf30f59568d8a4ec72066fac5a25dbe7b8121'
        const message = createMessage(recipientAccount, halfEther, transactionHash, foreignBridge.address)
        const signature = await sign(authorities[0], message)
        const vrs = signatureToVRS(signature)

        await foreignBridge.executeSignatures([vrs.v], [vrs.r], [vrs.s], message).should.be.fulfilled

        const transactionHash2 = '0x69debd8fd1923c9cb3cd8ef6461e2740b2d037943b941729d5a47671a2bb8712'
        const message2 = createMessage(recipientAccount, halfEther, transactionHash2, foreignBridge.address)
        const signature2 = await sign(authorities[0], message2)
        const vrs2 = signatureToVRS(signature2)

        await foreignBridge.executeSignatures([vrs2.v], [vrs2.r], [vrs2.s], message2).should.be.fulfilled

        const transactionHash3 = '0x022695428093bb292db8e48bd1417c5e1b84c0bf673bd0fff23ed0fb6495b872'
        const message3 = createMessage(recipientAccount, halfEther, transactionHash3, foreignBridge.address)
        const signature3 = await sign(authorities[0], message3)
        const vrs3 = signatureToVRS(signature3)

        await foreignBridge.executeSignatures([vrs3.v], [vrs3.r], [vrs3.s], message3).should.be.rejectedWith(ERROR_MSG)
      }

    it('should not allow withdraw over daily home limit', shouldNotAllowWithdrawOverDailyHomeLimit(false))
    it(
      'should not allow withdraw over daily home limit (relative limit)',
      shouldNotAllowWithdrawOverDailyHomeLimit(true)
    )
  })

  describe('#executeSignatures with 2 minimum signatures', async () => {
    let multisigValidatorContract
    let twoAuthorities
    let ownerOfValidatorContract
    let foreignBridgeWithMultiSignatures
    beforeEach(async () => {
      multisigValidatorContract = await BridgeValidators.new()
      token = await POA20.new('POA ERC20 Foundation', 'POA20', 18)
      twoAuthorities = [accounts[0], accounts[1]]
      ownerOfValidatorContract = accounts[3]
      await multisigValidatorContract.initialize(2, twoAuthorities, ownerOfValidatorContract, {
        from: ownerOfValidatorContract
      })
      foreignBridgeWithMultiSignatures = await ForeignBridge.new()
      await foreignBridgeWithMultiSignatures.initialize(
        multisigValidatorContract.address,
        token.address,
        limitsArray,
        gasPrice,
        requireBlockConfirmations,
        [homeDailyLimit, homeMaxPerTx, homeMinPerTx],
        owner,
        decimalShiftZero,
        otherSideBridgeAddress,
        absoluteLimitsContract.address,
        { from: ownerOfValidatorContract }
      )
      await token.transferOwnership(foreignBridgeWithMultiSignatures.address)
    })
    it('deposit should fail if not enough signatures are provided', async () => {
      const recipientAccount = accounts[4]
      // msg 1
      const value = halfEther
      const transactionHash = '0x35d3818e50234655f6aebb2a1cfbf30f59568d8a4ec72066fac5a25dbe7b8121'
      const message = createMessage(recipientAccount, value, transactionHash, foreignBridgeWithMultiSignatures.address)
      const signature = await sign(twoAuthorities[0], message)
      const vrs = signatureToVRS(signature)
      false.should.be.equal(await foreignBridgeWithMultiSignatures.relayedMessages(transactionHash))
      await foreignBridgeWithMultiSignatures
        .executeSignatures([vrs.v], [vrs.r], [vrs.s], message)
        .should.be.rejectedWith(ERROR_MSG)
      // msg 2
      const signature2 = await sign(twoAuthorities[1], message)
      const vrs2 = signatureToVRS(signature2)
      const { logs } = await foreignBridgeWithMultiSignatures.executeSignatures(
        [vrs.v, vrs2.v],
        [vrs.r, vrs2.r],
        [vrs.s, vrs2.s],
        message
      ).should.be.fulfilled
      const event = logs.find(item => item.event === 'RelayedMessage')
      event.args.recipient.should.be.equal(recipientAccount)
      event.args.value.should.be.bignumber.equal(value)
      event.args.transactionHash.should.be.equal(transactionHash)
      true.should.be.equal(await foreignBridgeWithMultiSignatures.relayedMessages(transactionHash))
    })
    it('deposit should fail if duplicate signature is provided', async () => {
      const recipientAccount = accounts[4]
      // msg 1
      const value = halfEther
      const transactionHash = '0x35d3818e50234655f6aebb2a1cfbf30f59568d8a4ec72066fac5a25dbe7b8121'
      const message = createMessage(recipientAccount, value, transactionHash, foreignBridgeWithMultiSignatures.address)
      const signature = await sign(twoAuthorities[0], message)
      const vrs = signatureToVRS(signature)
      false.should.be.equal(await foreignBridgeWithMultiSignatures.relayedMessages(transactionHash))
      await foreignBridgeWithMultiSignatures
        .executeSignatures([vrs.v, vrs.v], [vrs.r, vrs.r], [vrs.s, vrs.s], message)
        .should.be.rejectedWith(ERROR_MSG)
    })
    it('works with 5 validators and 3 required signatures', async () => {
      const recipient = accounts[8]
      const authoritiesFiveAccs = [accounts[1], accounts[2], accounts[3], accounts[4], accounts[5]]
      const ownerOfValidators = accounts[0]
      const validatorContractWith3Signatures = await BridgeValidators.new()
      await validatorContractWith3Signatures.initialize(3, authoritiesFiveAccs, ownerOfValidators)
      const erc20Token = await POA20.new('Some ERC20', 'RSZT', 18)
      const value = halfEther
      const foreignBridgeWithThreeSigs = await ForeignBridge.new()

      await foreignBridgeWithThreeSigs.initialize(
        validatorContractWith3Signatures.address,
        erc20Token.address,
        limitsArray,
        gasPrice,
        requireBlockConfirmations,
        [homeDailyLimit, homeMaxPerTx, homeMinPerTx],
        owner,
        decimalShiftZero,
        otherSideBridgeAddress,
        absoluteLimitsContract.address
      )
      await erc20Token.transferOwnership(foreignBridgeWithThreeSigs.address)

      const txHash = '0x35d3818e50234655f6aebb2a1cfbf30f59568d8a4ec72066fac5a25dbe7b8121'
      const message = createMessage(recipient, value, txHash, foreignBridgeWithThreeSigs.address)

      // signature 1
      const signature = await sign(authoritiesFiveAccs[0], message)
      const vrs = signatureToVRS(signature)

      // signature 2
      const signature2 = await sign(authoritiesFiveAccs[1], message)
      const vrs2 = signatureToVRS(signature2)

      // signature 3
      const signature3 = await sign(authoritiesFiveAccs[2], message)
      const vrs3 = signatureToVRS(signature3)

      const { logs } = await foreignBridgeWithThreeSigs.executeSignatures(
        [vrs.v, vrs2.v, vrs3.v],
        [vrs.r, vrs2.r, vrs3.r],
        [vrs.s, vrs2.s, vrs3.s],
        message
      ).should.be.fulfilled
      const event = logs.find(item => item.event === 'RelayedMessage')
      event.args.recipient.should.be.equal(recipient)
      event.args.value.should.be.bignumber.equal(value)
      true.should.be.equal(await foreignBridgeWithThreeSigs.relayedMessages(txHash))
    })
    it('works with max allowed number of signatures required', async () => {
      const recipient = accounts[8]
      const value = halfEther
      const validatorContract = await BridgeValidators.new()
      const authorities = createFullAccounts(web3, MAX_VALIDATORS)
      const addresses = authorities.map(account => account.address)
      const ownerOfValidators = accounts[0]

      await validatorContract.initialize(MAX_SIGNATURES, addresses, ownerOfValidators)
      const erc20Token = await POA20.new('Some ERC20', 'RSZT', 18)
      const foreignBridgeWithMaxSigs = await ForeignBridge.new()

      await foreignBridgeWithMaxSigs.initialize(
        validatorContract.address,
        erc20Token.address,
        [oneEther, halfEther, minPerTx],
        gasPrice,
        requireBlockConfirmations,
        [homeDailyLimit, homeMaxPerTx],
        owner,
        decimalShiftZero,
        otherSideBridgeAddress
      )
      await erc20Token.transferOwnership(foreignBridgeWithMaxSigs.address)

      const txHash = '0x35d3818e50234655f6aebb2a1cfbf30f59568d8a4ec72066fac5a25dbe7b8121'
      const message = createMessage(recipient, value, txHash, foreignBridgeWithMaxSigs.address)

      const vrsList = []
      for (let i = 0; i < MAX_SIGNATURES; i++) {
        const { signature } = await authorities[i].sign(message)
        vrsList[i] = signatureToVRS(signature)
      }

      const { receipt } = await foreignBridgeWithMaxSigs.executeSignatures(
        vrsList.map(vrs => vrs.v),
        vrsList.map(vrs => vrs.r),
        vrsList.map(vrs => vrs.s),
        message
      ).should.be.fulfilled
      expect(receipt.gasUsed).to.be.lte(MAX_GAS)
    })
    it('Should fail if length of signatures is not equal', async () => {
      const recipient = accounts[8]
      const authoritiesFiveAccs = [accounts[1], accounts[2], accounts[3], accounts[4], accounts[5]]
      const ownerOfValidators = accounts[0]
      const validatorContractWith3Signatures = await BridgeValidators.new()
      await validatorContractWith3Signatures.initialize(3, authoritiesFiveAccs, ownerOfValidators)
      const erc20Token = await POA20.new('Some ERC20', 'RSZT', 18)
      const value = halfEther
      const foreignBridgeWithThreeSigs = await ForeignBridge.new()

      await foreignBridgeWithThreeSigs.initialize(
        validatorContractWith3Signatures.address,
        erc20Token.address,
        limitsArray,
        gasPrice,
        requireBlockConfirmations,
        [homeDailyLimit, homeMaxPerTx, homeMinPerTx],
        owner,
        decimalShiftZero,
        otherSideBridgeAddress,
        absoluteLimitsContract.address
      )
      await erc20Token.transferOwnership(foreignBridgeWithThreeSigs.address)

      const txHash = '0x35d3818e50234655f6aebb2a1cfbf30f59568d8a4ec72066fac5a25dbe7b8121'
      const message = createMessage(recipient, value, txHash, foreignBridgeWithThreeSigs.address)

      // signature 1
      const signature = await sign(authoritiesFiveAccs[0], message)
      const vrs = signatureToVRS(signature)

      // signature 2
      const signature2 = await sign(authoritiesFiveAccs[1], message)
      const vrs2 = signatureToVRS(signature2)

      // signature 3
      const signature3 = await sign(authoritiesFiveAccs[2], message)
      const vrs3 = signatureToVRS(signature3)
      await foreignBridgeWithThreeSigs
        .executeSignatures([vrs.v, vrs2.v], [vrs.r], [vrs.s, vrs2.s, vrs3.s], message)
        .should.be.rejectedWith(ERROR_MSG)
      const { logs } = await foreignBridgeWithThreeSigs.executeSignatures(
        [vrs.v, vrs2.v, vrs3.v],
        [vrs.r, vrs2.r, vrs3.r],
        [vrs.s, vrs2.s, vrs3.s],
        message
      ).should.be.fulfilled
      const event = logs.find(item => item.event === 'RelayedMessage')
      event.args.recipient.should.be.equal(recipient)
      event.args.value.should.be.bignumber.equal(value)
      true.should.be.equal(await foreignBridgeWithThreeSigs.relayedMessages(txHash))
    })
  })

  const onTokenTransfer = isRelativeDailyLimit =>
    function() {
      it('can only be called from token contract', async () => {
        const owner = accounts[3]
        const user = accounts[4]
        token = await POA20.new('POA ERC20 Foundation', 'POA20', 18, { from: owner })
        const foreignBridge = await ForeignBridge.new()
        await foreignBridge.initialize(
          validatorContract.address,
          token.address,
          isRelativeDailyLimit ? relativeLimitsArray : limitsArray,
          gasPrice,
          requireBlockConfirmations,
          [homeDailyLimit, homeMaxPerTx, homeMinPerTx],
          owner,
          decimalShiftZero,
          otherSideBridgeAddress,
          isRelativeDailyLimit ? relativeLimitsContract.address : absoluteLimitsContract.address
        )
        await token.mint(user, halfEther, { from: owner }).should.be.fulfilled
        await token.mint(foreignBridge.address, oneEther, { from: owner }).should.be.fulfilled
        await token.transferOwnership(foreignBridge.address, { from: owner })
        await foreignBridge.onTokenTransfer(user, halfEther, '0x', { from: owner }).should.be.rejectedWith(ERROR_MSG)
        await token.transferAndCall(foreignBridge.address, halfEther, '0x', { from: user }).should.be.fulfilled
        expect(await token.totalSupply()).to.be.bignumber.equal(oneEther)
        expect(await token.balanceOf(user)).to.be.bignumber.equal(ZERO)
      })
      it('should not allow to burn more than the limit', async () => {
        const owner = accounts[3]
        const user = accounts[4]
        const valueMoreThanLimit = halfEther.add(toBN(1))
        token = await POA20.new('POA ERC20 Foundation', 'POA20', 18, { from: owner })
        const foreignBridge = await ForeignBridge.new()

        await foreignBridge.initialize(
          validatorContract.address,
          token.address,
          isRelativeDailyLimit ? relativeLimitsArray : limitsArray,
          gasPrice,
          requireBlockConfirmations,
          [homeDailyLimit, homeMaxPerTx, homeMinPerTx],
          owner,
          decimalShiftZero,
          otherSideBridgeAddress,
          isRelativeDailyLimit ? relativeLimitsContract.address : absoluteLimitsContract.address
        )
        await token.mint(user, valueMoreThanLimit, { from: owner }).should.be.fulfilled
        await token.mint(foreignBridge.address, oneEther, { from: owner }).should.be.fulfilled

        valueMoreThanLimit.add(oneEther).should.be.bignumber.equal(await token.totalSupply())
        valueMoreThanLimit.should.be.bignumber.equal(await token.balanceOf(user))

        await token.transferOwnership(foreignBridge.address, { from: owner })

        await token
          .transferAndCall(foreignBridge.address, valueMoreThanLimit, '0x', { from: user })
          .should.be.rejectedWith(ERROR_MSG)

        valueMoreThanLimit.add(oneEther).should.be.bignumber.equal(await token.totalSupply())
        valueMoreThanLimit.should.be.bignumber.equal(await token.balanceOf(user))

        await token.transferAndCall(foreignBridge.address, halfEther, '0x', { from: user }).should.be.fulfilled

        expect(await token.totalSupply()).to.be.bignumber.equal(oneEther.add(toBN(1)))
        expect(await token.balanceOf(user)).to.be.bignumber.equal('1')

        const events = await getEvents(foreignBridge, { event: 'UserRequestForAffirmation' })
        expect(events[0].returnValues.recipient).to.be.equal(user)
        expect(toBN(events[0].returnValues.value)).to.be.bignumber.equal(halfEther)
      })
      it('should only let to send within maxPerTx limit', async () => {
        const owner = accounts[3]
        const user = accounts[4]
        const valueMoreThanLimit = halfEther.add(toBN(1))
        token = await POA20.new('POA ERC20 Foundation', 'POA20', 18, { from: owner })
        const foreignBridge = await ForeignBridge.new()
        await foreignBridge.initialize(
          validatorContract.address,
          token.address,
          isRelativeDailyLimit ? relativeLimitsArray : limitsArray,
          gasPrice,
          requireBlockConfirmations,
          [homeDailyLimit, homeMaxPerTx, homeMinPerTx],
          owner,
          decimalShiftZero,
          otherSideBridgeAddress,
          isRelativeDailyLimit ? relativeLimitsContract.address : absoluteLimitsContract.address
        )
        await token.mint(user, oneEther.add(toBN(1)), { from: owner }).should.be.fulfilled
        await token.mint(foreignBridge.address, oneEther, { from: owner }).should.be.fulfilled

        await token.transferOwnership(foreignBridge.address, { from: owner })

        await token
          .transferAndCall(foreignBridge.address, valueMoreThanLimit, '0x', { from: user })
          .should.be.rejectedWith(ERROR_MSG)

        const twoEther = oneEther.mul(toBN(2))
        twoEther.add(toBN(1)).should.be.bignumber.equal(await token.totalSupply())
        oneEther.add(toBN(1)).should.be.bignumber.equal(await token.balanceOf(user))

        await token.transferAndCall(foreignBridge.address, halfEther, '0x', { from: user }).should.be.fulfilled

        valueMoreThanLimit.add(oneEther).should.be.bignumber.equal(await token.totalSupply())
        valueMoreThanLimit.should.be.bignumber.equal(await token.balanceOf(user))

        await token.transferAndCall(foreignBridge.address, halfEther, '0x', { from: user }).should.be.fulfilled

        expect(await token.totalSupply()).to.be.bignumber.equal(oneEther.add(toBN(1)))
        expect(await token.balanceOf(user)).to.be.bignumber.equal('1')
        await token.transferAndCall(foreignBridge.address, '1', '0x', { from: user }).should.be.rejectedWith(ERROR_MSG)
      })
      it('should not let to withdraw less than minPerTx', async () => {
        const owner = accounts[3]
        const user = accounts[4]
        const valueLessThanMinPerTx = minPerTx.sub(toBN(1))
        token = await POA20.new('POA ERC20 Foundation', 'POA20', 18, { from: owner })
        const foreignBridge = await ForeignBridge.new()
        await foreignBridge.initialize(
          validatorContract.address,
          token.address,
          isRelativeDailyLimit ? relativeLimitsArray : limitsArray,
          gasPrice,
          requireBlockConfirmations,
          [homeDailyLimit, homeMaxPerTx, homeMinPerTx],
          owner,
          decimalShiftZero,
          otherSideBridgeAddress,
          isRelativeDailyLimit ? relativeLimitsContract.address : absoluteLimitsContract.address
        )
        await token.mint(user, oneEther, { from: owner }).should.be.fulfilled
        await token.transferOwnership(foreignBridge.address, { from: owner })

        await token
          .transferAndCall(foreignBridge.address, valueLessThanMinPerTx, '0x', { from: user })
          .should.be.rejectedWith(ERROR_MSG)

        oneEther.should.be.bignumber.equal(await token.totalSupply())
        oneEther.should.be.bignumber.equal(await token.balanceOf(user))

        await token.transferAndCall(foreignBridge.address, minPerTx, '0x', { from: user }).should.be.fulfilled

        oneEther.sub(minPerTx).should.be.bignumber.equal(await token.totalSupply())
        oneEther.sub(minPerTx).should.be.bignumber.equal(await token.balanceOf(user))
      })
      it('should be able to specify a different receiver', async () => {
        const owner = accounts[3]
        const user = accounts[4]
        const user2 = accounts[5]
        token = await POA20.new('POA ERC20 Foundation', 'POA20', 18, { from: owner })
        const foreignBridge = await ForeignBridge.new()
        await foreignBridge.initialize(
          validatorContract.address,
          token.address,
          isRelativeDailyLimit ? relativeLimitsArray : limitsArray,
          gasPrice,
          requireBlockConfirmations,
          [homeDailyLimit, homeMaxPerTx, homeMinPerTx],
          owner,
          decimalShiftZero,
          otherSideBridgeAddress,
          isRelativeDailyLimit ? relativeLimitsContract.address : absoluteLimitsContract.address
        )
        await token.mint(user, halfEther, { from: owner }).should.be.fulfilled
        await token.mint(foreignBridge.address, oneEther, { from: owner }).should.be.fulfilled
        await token.transferOwnership(foreignBridge.address, { from: owner })
        await token
          .transferAndCall(foreignBridge.address, halfEther, otherSideBridgeAddress, { from: user })
          .should.be.rejectedWith(ERROR_MSG)
        await token
          .transferAndCall(foreignBridge.address, halfEther, '0x00', { from: user })
          .should.be.rejectedWith(ERROR_MSG)
        await token.transferAndCall(foreignBridge.address, halfEther, user2, { from: user }).should.be.fulfilled
        expect(await token.totalSupply()).to.be.bignumber.equal(oneEther)
        expect(await token.balanceOf(user)).to.be.bignumber.equal(ZERO)
        const events = await getEvents(foreignBridge, { event: 'UserRequestForAffirmation' })
        expect(events[0].returnValues.recipient).to.be.equal(user2)
        expect(toBN(events[0].returnValues.value)).to.be.bignumber.equal(halfEther)
      })
    }

  describe('#onTokenTransfer', onTokenTransfer(false))
  describe('#onTokenTransfer (relative limit)', onTokenTransfer(true))

  const settingLimits = isRelativeDailyLimit =>
    function() {
      let foreignBridge
      beforeEach(async () => {
        token = await POA20.new('POA ERC20 Foundation', 'POA20', 18)
        foreignBridge = await ForeignBridge.new()
        await foreignBridge.initialize(
          validatorContract.address,
          token.address,
          isRelativeDailyLimit ? relativeLimitsArray : limitsArray,
          gasPrice,
          requireBlockConfirmations,
          [homeDailyLimit, homeMaxPerTx, homeMinPerTx],
          owner,
          decimalShiftZero,
          otherSideBridgeAddress,
          isRelativeDailyLimit ? relativeLimitsContract.address : absoluteLimitsContract.address
        )
        await token.transferOwnership(foreignBridge.address)
      })
      it('#setMaxPerTx allows to set only to owner and cannot be more than daily limit', async () => {
        await foreignBridge.setMaxPerTx(halfEther, { from: authorities[0] }).should.be.rejectedWith(ERROR_MSG)
        await foreignBridge.setMaxPerTx(halfEther, { from: owner }).should.be.fulfilled

        if (!isRelativeDailyLimit) {
          await foreignBridge.setMaxPerTx(oneEther, { from: owner }).should.be.rejectedWith(ERROR_MSG)
        }
      })

      it('#setMinPerTx allows to set only to owner and cannot be more than daily limit and should be less than maxPerTx', async () => {
        await foreignBridge.setMinPerTx(minPerTx, { from: authorities[0] }).should.be.rejectedWith(ERROR_MSG)
        await foreignBridge.setMinPerTx(minPerTx, { from: owner }).should.be.fulfilled

        await foreignBridge.setMinPerTx(oneEther, { from: owner }).should.be.rejectedWith(ERROR_MSG)
      })
    }

  describe('#setting limits', settingLimits(false))
  describe('#setting limits (relative limit)', settingLimits(true))

  describe('#upgradeable', async () => {
    it('can be upgraded', async () => {
      const REQUIRED_NUMBER_OF_VALIDATORS = 1
      const VALIDATORS = [accounts[1]]
      const PROXY_OWNER = accounts[0]
      const FOREIGN_DAILY_LIMIT = oneEther
      const FOREIGN_MAX_AMOUNT_PER_TX = halfEther
      const FOREIGN_MIN_AMOUNT_PER_TX = minPerTx
      // Validators Contract
      let validatorsProxy = await EternalStorageProxy.new().should.be.fulfilled
      const validatorsContractImpl = await BridgeValidators.new().should.be.fulfilled
      await validatorsProxy.upgradeTo('1', validatorsContractImpl.address).should.be.fulfilled
      validatorsContractImpl.address.should.be.equal(await validatorsProxy.implementation())

      validatorsProxy = await BridgeValidators.at(validatorsProxy.address)
      await validatorsProxy.initialize(REQUIRED_NUMBER_OF_VALIDATORS, VALIDATORS, PROXY_OWNER).should.be.fulfilled
      // POA20
      const token = await POA20.new('POA ERC20 Foundation', 'POA20', 18)

      // ForeignBridge V1 Contract

      let foreignBridgeProxy = await EternalStorageProxy.new().should.be.fulfilled
      const foreignBridgeImpl = await ForeignBridge.new().should.be.fulfilled
      await foreignBridgeProxy.upgradeTo('1', foreignBridgeImpl.address).should.be.fulfilled

      foreignBridgeProxy = await ForeignBridge.at(foreignBridgeProxy.address)
      await foreignBridgeProxy.initialize(
        validatorsProxy.address,
        token.address,
        [FOREIGN_DAILY_LIMIT, FOREIGN_MAX_AMOUNT_PER_TX, FOREIGN_MIN_AMOUNT_PER_TX],
        gasPrice,
        requireBlockConfirmations,
        [homeDailyLimit, homeMaxPerTx, homeMinPerTx],
        owner,
        decimalShiftZero,
        otherSideBridgeAddress,
        absoluteLimitsContract.address
      )
      await token.transferOwnership(foreignBridgeProxy.address).should.be.fulfilled

      foreignBridgeProxy.address.should.be.equal(await token.owner())

      // Deploy V2
      const foreignImplV2 = await ForeignBridgeV2.new()
      const foreignBridgeProxyUpgrade = await EternalStorageProxy.at(foreignBridgeProxy.address)
      await foreignBridgeProxyUpgrade.upgradeTo('2', foreignImplV2.address).should.be.fulfilled
      foreignImplV2.address.should.be.equal(await foreignBridgeProxyUpgrade.implementation())
    })
    it('can be deployed via upgradeToAndCall', async () => {
      const tokenAddress = token.address
      const validatorsAddress = validatorContract.address
      const FOREIGN_DAILY_LIMIT = '3'
      const FOREIGN_MAX_AMOUNT_PER_TX = '2'
      const FOREIGN_MIN_AMOUNT_PER_TX = '1'

      const storageProxy = await EternalStorageProxy.new().should.be.fulfilled
      const foreignBridge = await ForeignBridge.new()
      const data = foreignBridge.contract.methods
        .initialize(
          validatorsAddress,
          tokenAddress,
          [FOREIGN_DAILY_LIMIT, FOREIGN_MAX_AMOUNT_PER_TX, FOREIGN_MIN_AMOUNT_PER_TX],
          gasPrice,
          requireBlockConfirmations,
          ['3', '2', '1'],
          owner,
          decimalShiftZero,
          otherSideBridgeAddress,
          absoluteLimitsContract.address
        )
        .encodeABI()
      await storageProxy.upgradeToAndCall('1', foreignBridge.address, data).should.be.fulfilled
      const finalContract = await ForeignBridge.at(storageProxy.address)
      true.should.be.equal(await finalContract.isInitialized())
      validatorsAddress.should.be.equal(await finalContract.validatorContract())

      expect(await finalContract.dailyLimit()).to.be.bignumber.equal(FOREIGN_DAILY_LIMIT)
      expect(await finalContract.maxPerTx()).to.be.bignumber.equal(FOREIGN_MAX_AMOUNT_PER_TX)
      expect(await finalContract.minPerTx()).to.be.bignumber.equal(FOREIGN_MIN_AMOUNT_PER_TX)
    })
    it('can transfer ownership', async () => {
      const token = await POA20.new('POA ERC20 Foundation', 'POA20', 18)
      const foreignBridge = await ForeignBridge.new()
      const storageProxy = await EternalStorageProxy.new().should.be.fulfilled
      const data = foreignBridge.contract.methods
        .initialize(
          validatorContract.address,
          token.address,
          ['3', '2', '1'],
          gasPrice,
          requireBlockConfirmations,
          ['3', '2', '1'],
          owner,
          decimalShiftZero,
          otherSideBridgeAddress,
          absoluteLimitsContract.address
        )
        .encodeABI()
      await storageProxy.upgradeToAndCall('1', foreignBridge.address, data).should.be.fulfilled
      await storageProxy.transferProxyOwnership(owner).should.be.fulfilled
    })
  })

  describe('#claimTokens', async () => {
    const canSendErc20 = isRelativeDailyLimit =>
      async function() {
        const owner = accounts[0]
        token = await POA20.new('POA ERC20 Foundation', 'POA20', 18)
        const foreignBridgeImpl = await ForeignBridge.new()
        const storageProxy = await EternalStorageProxy.new().should.be.fulfilled
        await storageProxy.upgradeTo('1', foreignBridgeImpl.address).should.be.fulfilled
        const foreignBridge = await ForeignBridge.at(storageProxy.address)
        await foreignBridge.initialize(
          validatorContract.address,
          token.address,
          isRelativeDailyLimit ? relativeLimitsArray : limitsArray,
          gasPrice,
          requireBlockConfirmations,
          [homeDailyLimit, homeMaxPerTx, homeMinPerTx],
          owner,
          decimalShiftZero,
          otherSideBridgeAddress,
          isRelativeDailyLimit ? relativeLimitsContract.address : absoluteLimitsContract.address
        )
        await token.transferOwnership(foreignBridge.address)

        const tokenSecond = await POA20.new('Roman Token', 'RST', 18)

        await tokenSecond.mint(accounts[0], halfEther).should.be.fulfilled
        expect(await tokenSecond.balanceOf(accounts[0])).to.be.bignumber.equal(halfEther)

        await tokenSecond.transfer(foreignBridge.address, halfEther)
        expect(await tokenSecond.balanceOf(accounts[0])).to.be.bignumber.equal(ZERO)
        expect(await tokenSecond.balanceOf(foreignBridge.address)).to.be.bignumber.equal(halfEther)

        await foreignBridge.claimTokens(tokenSecond.address, accounts[3], { from: owner })
        expect(await tokenSecond.balanceOf(foreignBridge.address)).to.be.bignumber.equal(ZERO)
        expect(await tokenSecond.balanceOf(accounts[3])).to.be.bignumber.equal(halfEther)
      }
    it('can send erc20', canSendErc20(false))
    it('can send erc20 (relative limit)', canSendErc20(true))
    it('also calls claimTokens on tokenAddress', async () => {
      const owner = accounts[0]
      token = await POA20.new('POA ERC20 Foundation', 'POA20', 18)
      const foreignBridgeImpl = await ForeignBridge.new()
      const storageProxy = await EternalStorageProxy.new().should.be.fulfilled
      await storageProxy.upgradeTo('1', foreignBridgeImpl.address).should.be.fulfilled
      const foreignBridge = await ForeignBridge.at(storageProxy.address)
      await foreignBridge.initialize(
        validatorContract.address,
        token.address,
        limitsArray,
        gasPrice,
        requireBlockConfirmations,
        [homeDailyLimit, homeMaxPerTx, homeMinPerTx],
        owner,
        decimalShiftZero,
        otherSideBridgeAddress,
        absoluteLimitsContract.address
      )
      await token.transferOwnership(foreignBridge.address)

      const tokenSecond = await POA20.new('Roman Token', 'RST', 18)

      await tokenSecond.mint(accounts[0], 150).should.be.fulfilled
      expect(await tokenSecond.balanceOf(accounts[0])).to.be.bignumber.equal('150')

      await tokenSecond.transfer(token.address, '150')
      expect(await tokenSecond.balanceOf(accounts[0])).to.be.bignumber.equal(ZERO)
      expect(await tokenSecond.balanceOf(token.address)).to.be.bignumber.equal('150')

      await foreignBridge.claimTokensFromErc677(tokenSecond.address, accounts[3], { from: owner })
      expect(await tokenSecond.balanceOf(token.address)).to.be.bignumber.equal(ZERO)
      expect(await tokenSecond.balanceOf(accounts[3])).to.be.bignumber.equal('150')
    })
    it('works with token that not return on transfer', async () => {
      const owner = accounts[0]
      token = await POA20.new('POA ERC20 Foundation', 'POA20', 18)
      const foreignBridgeImpl = await ForeignBridge.new()
      const storageProxy = await EternalStorageProxy.new().should.be.fulfilled
      await storageProxy.upgradeTo('1', foreignBridgeImpl.address).should.be.fulfilled
      const foreignBridge = await ForeignBridge.at(storageProxy.address)
      await foreignBridge.initialize(
        validatorContract.address,
        token.address,
        limitsArray,
        gasPrice,
        requireBlockConfirmations,
        [homeDailyLimit, homeMaxPerTx, homeMinPerTx],
        owner,
        decimalShiftZero,
        otherSideBridgeAddress,
        absoluteLimitsContract.address
      )

      const tokenMock = await NoReturnTransferTokenMock.new()

      await tokenMock.mint(accounts[0], halfEther).should.be.fulfilled
      expect(await tokenMock.balanceOf(accounts[0])).to.be.bignumber.equal(halfEther)

      await tokenMock.transfer(foreignBridge.address, halfEther).should.be.fulfilled
      expect(await tokenMock.balanceOf(accounts[0])).to.be.bignumber.equal(ZERO)
      expect(await tokenMock.balanceOf(foreignBridge.address)).to.be.bignumber.equal(halfEther)

      await foreignBridge.claimTokens(tokenMock.address, accounts[3], { from: owner }).should.be.fulfilled
      expect(await tokenMock.balanceOf(foreignBridge.address)).to.be.bignumber.equal(ZERO)
      expect(await tokenMock.balanceOf(accounts[3])).to.be.bignumber.equal(halfEther)
    })
  })

  describe('#rewardableInitialize', async () => {
    let homeFee
    let foreignBridge
    let token
    let rewardableValidators
    const validators = [accounts[1]]
    const rewards = [accounts[2]]
    const requiredSignatures = 1
    beforeEach(async () => {
      token = await POA20.new('POA ERC20 Foundation', 'POA20', 18)
      rewardableValidators = await RewardableValidators.new()
      await rewardableValidators.initialize(requiredSignatures, validators, rewards, owner).should.be.fulfilled
      foreignBridge = await ForeignBridge.new()
      homeFee = ether('0.001')
    })
    it('sets variables', async () => {
      const feeManager = await FeeManagerNativeToErc.new()
      expect(await foreignBridge.validatorContract()).to.be.equal(ZERO_ADDRESS)
      expect(await foreignBridge.deployedAtBlock()).to.be.bignumber.equal(ZERO)
      expect(await foreignBridge.isInitialized()).to.be.equal(false)
      expect(await foreignBridge.requiredBlockConfirmations()).to.be.bignumber.equal(ZERO)
      expect(await foreignBridge.decimalShift()).to.be.bignumber.equal(ZERO)

      await foreignBridge
        .rewardableInitialize(
          ZERO_ADDRESS,
          token.address,
          limitsArray,
          gasPrice,
          requireBlockConfirmations,
          [homeDailyLimit, homeMaxPerTx, homeMinPerTx],
          owner,
          feeManager.address,
          homeFee,
          decimalShiftZero,
          otherSideBridgeAddress,
          absoluteLimitsContract.address
        )
        .should.be.rejectedWith(ERROR_MSG)
      await foreignBridge
        .rewardableInitialize(
          rewardableValidators.address,
          ZERO_ADDRESS,
          limitsArray,
          gasPrice,
          requireBlockConfirmations,
          [homeDailyLimit, homeMaxPerTx, homeMinPerTx],
          owner,
          feeManager.address,
          homeFee,
          decimalShiftZero,
          otherSideBridgeAddress,
          absoluteLimitsContract.address
        )
        .should.be.rejectedWith(ERROR_MSG)
      await foreignBridge
        .rewardableInitialize(
          rewardableValidators.address,
          token.address,
          limitsArray,
          0,
          requireBlockConfirmations,
          [homeDailyLimit, homeMaxPerTx, homeMinPerTx],
          owner,
          feeManager.address,
          homeFee,
          decimalShiftZero,
          otherSideBridgeAddress,
          absoluteLimitsContract.address
        )
        .should.be.rejectedWith(ERROR_MSG)
      await foreignBridge
        .rewardableInitialize(
          owner,
          token.address,
          limitsArray,
          requireBlockConfirmations,
          gasPrice,
          [homeDailyLimit, homeMaxPerTx, homeMinPerTx],
          owner,
          feeManager.address,
          homeFee,
          decimalShiftZero,
          otherSideBridgeAddress,
          absoluteLimitsContract.address
        )
        .should.be.rejectedWith(ERROR_MSG)
      await foreignBridge
        .rewardableInitialize(
          rewardableValidators.address,
          owner,
          limitsArray,
          requireBlockConfirmations,
          gasPrice,
          [homeDailyLimit, homeMaxPerTx, homeMinPerTx],
          owner,
          feeManager.address,
          homeFee,
          decimalShiftZero,
          otherSideBridgeAddress,
          absoluteLimitsContract.address
        )
        .should.be.rejectedWith(ERROR_MSG)
      await foreignBridge
        .rewardableInitialize(
          rewardableValidators.address,
          owner,
          limitsArray,
          requireBlockConfirmations,
          gasPrice,
          [homeDailyLimit, homeMaxPerTx, homeMinPerTx],
          owner,
          ZERO_ADDRESS,
          homeFee,
          decimalShiftZero,
          otherSideBridgeAddress,
          absoluteLimitsContract.address
        )
        .should.be.rejectedWith(ERROR_MSG)
      await foreignBridge.rewardableInitialize(
        rewardableValidators.address,
        token.address,
        limitsArray,
        gasPrice,
        requireBlockConfirmations,
        [homeDailyLimit, homeMaxPerTx, homeMinPerTx],
        owner,
        feeManager.address,
        homeFee,
        '9',
        otherSideBridgeAddress,
        absoluteLimitsContract.address
      ).should.be.fulfilled

      expect(await foreignBridge.isInitialized()).to.be.equal(true)
      expect(await foreignBridge.validatorContract()).to.be.equal(rewardableValidators.address)
      expect(await foreignBridge.deployedAtBlock()).to.be.bignumber.above(ZERO)
      expect(await foreignBridge.requiredBlockConfirmations()).to.be.bignumber.equal(
        requireBlockConfirmations.toString()
      )
      expect(await foreignBridge.gasPrice()).to.be.bignumber.equal(gasPrice)
      expect(await foreignBridge.dailyLimit()).to.be.bignumber.equal(oneEther)
      expect(await foreignBridge.maxPerTx()).to.be.bignumber.equal(halfEther)
      expect(await foreignBridge.minPerTx()).to.be.bignumber.equal(minPerTx)
      expect(await foreignBridge.decimalShift()).to.be.bignumber.equal('9')
      const bridgeMode = '0x92a8d7fe' // 4 bytes of keccak256('native-to-erc-core')
      expect(await foreignBridge.getBridgeMode()).to.be.equal(bridgeMode)
      const { major, minor, patch } = await foreignBridge.getBridgeInterfacesVersion()
      expect(major).to.be.bignumber.gte(ZERO)
      expect(minor).to.be.bignumber.gte(ZERO)
      expect(patch).to.be.bignumber.gte(ZERO)

      expect(await foreignBridge.feeManagerContract()).to.be.equals(feeManager.address)
      expect(await foreignBridge.getHomeFee()).to.be.bignumber.equals(homeFee)
    })

    it('can update fee contract', async () => {
      const feeManager = await FeeManagerNativeToErc.new()
      await foreignBridge.rewardableInitialize(
        rewardableValidators.address,
        token.address,
        limitsArray,
        gasPrice,
        requireBlockConfirmations,
        [homeDailyLimit, homeMaxPerTx, homeMinPerTx],
        owner,
        feeManager.address,
        homeFee,
        decimalShiftZero,
        otherSideBridgeAddress,
        absoluteLimitsContract.address
      ).should.be.fulfilled

      // Given
      const newFeeManager = await FeeManagerNativeToErc.new()

      // When
      await foreignBridge.setFeeManagerContract(newFeeManager.address, { from: owner }).should.be.fulfilled

      // Then
      expect(await foreignBridge.feeManagerContract()).to.be.equals(newFeeManager.address)
    })

    it('can update fee', async () => {
      const feeManager = await FeeManagerNativeToErc.new()
      await foreignBridge.rewardableInitialize(
        rewardableValidators.address,
        token.address,
        limitsArray,
        gasPrice,
        requireBlockConfirmations,
        [homeDailyLimit, homeMaxPerTx, homeMinPerTx],
        owner,
        feeManager.address,
        homeFee,
        decimalShiftZero,
        otherSideBridgeAddress,
        absoluteLimitsContract.address
      ).should.be.fulfilled

      // Given
      const newHomeFee = ether('0.1')

      // When
      await foreignBridge.setHomeFee(newHomeFee, { from: owner }).should.be.fulfilled

      // Then
      expect(await foreignBridge.getHomeFee()).to.be.bignumber.equals(newHomeFee)
    })
    it('fee should be less than 100%', async () => {
      const feeManager = await FeeManagerNativeToErc.new()
      await foreignBridge.rewardableInitialize(
        rewardableValidators.address,
        token.address,
        limitsArray,
        gasPrice,
        requireBlockConfirmations,
        [homeDailyLimit, homeMaxPerTx, homeMinPerTx],
        owner,
        feeManager.address,
        homeFee,
        decimalShiftZero,
        otherSideBridgeAddress,
        absoluteLimitsContract.address
      ).should.be.fulfilled

      // Given
      const invalidFee = ether('1')
      const invalidBigFee = ether('2')
      const newHomeFee = ether('0.99')

      // When
      await foreignBridge.setHomeFee(invalidFee, { from: owner }).should.be.rejectedWith(ERROR_MSG)
      await foreignBridge.setHomeFee(invalidBigFee, { from: owner }).should.be.rejectedWith(ERROR_MSG)
      await foreignBridge.setHomeFee(newHomeFee, { from: owner }).should.be.fulfilled

      // Then
      expect(await foreignBridge.getHomeFee()).to.be.bignumber.equals(newHomeFee)
    })

    it('should be able to get fee manager mode', async () => {
      // Given
      const feeManager = await FeeManagerNativeToErc.new()
      const oneDirectionsModeHash = '0xf2aed8f7'

      // When
      await foreignBridge.rewardableInitialize(
        rewardableValidators.address,
        token.address,
        limitsArray,
        gasPrice,
        requireBlockConfirmations,
        [homeDailyLimit, homeMaxPerTx, homeMinPerTx],
        owner,
        feeManager.address,
        homeFee,
        decimalShiftZero,
        otherSideBridgeAddress,
        absoluteLimitsContract.address
      ).should.be.fulfilled

      // Then
      expect(await foreignBridge.getFeeManagerMode()).to.be.equals(oneDirectionsModeHash)
    })
  })

  describe('#RewardableBridge_executeSignatures', async () => {
    let feeManager
    let foreignBridge
    let token
    let rewardableValidators
    beforeEach(async () => {
      feeManager = await FeeManagerNativeToErc.new()
      token = await POA20.new('POA ERC20 Foundation', 'POA20', 18)
      rewardableValidators = await RewardableValidators.new()
      foreignBridge = await ForeignBridge.new()
    })
    it('should distribute fee to validator', async () => {
      const fee = 0.001
      const feeInWei = ether(fee.toString())
      const value = halfEther
      const valueCalc = 0.5 * (1 - fee)
      const feeAmountCalc = 0.5 * fee
      const finalUserValue = ether(valueCalc.toString())
      const feeAmount = ether(feeAmountCalc.toString())

      const validators = [accounts[1]]
      const rewards = [accounts[2]]
      const requiredSignatures = 1
      await rewardableValidators.initialize(requiredSignatures, validators, rewards, owner).should.be.fulfilled
      await foreignBridge.rewardableInitialize(
        rewardableValidators.address,
        token.address,
        limitsArray,
        gasPrice,
        requireBlockConfirmations,
        [homeDailyLimit, homeMaxPerTx, homeMinPerTx],
        owner,
        feeManager.address,
        feeInWei,
        decimalShiftZero,
        otherSideBridgeAddress,
        absoluteLimitsContract.address
      ).should.be.fulfilled
      await token.transferOwnership(foreignBridge.address)

      const recipientAccount = accounts[3]
      const balanceBefore = await token.balanceOf(recipientAccount)
      const initialBalanceRewardAddress = await token.balanceOf(rewards[0])
      const totalSupplyBefore = await token.totalSupply()
      const transactionHash = '0x1045bfe274b88120a6b1e5d01b5ec00ab5d01098346e90e7c7a3c9b8f0181c80'
      const message = createMessage(recipientAccount, value, transactionHash, foreignBridge.address)
      const signature = await sign(validators[0], message)
      const vrs = signatureToVRS(signature)

      const { logs } = await foreignBridge.executeSignatures([vrs.v], [vrs.r], [vrs.s], message).should.be.fulfilled

      let event = logs.find(item => item.event === 'FeeDistributedFromSignatures')
      event.args.feeAmount.should.be.bignumber.equal(feeAmount)
      event.args.transactionHash.should.be.equal(transactionHash)

      event = logs.find(item => item.event === 'RelayedMessage')
      event.args.recipient.should.be.equal(recipientAccount)
      event.args.value.should.be.bignumber.equal(value)
      event.args.transactionHash.should.be.equal(transactionHash)

      const balanceAfter = await token.balanceOf(recipientAccount)
      const totalSupplyAfter = await token.totalSupply()
      balanceAfter.should.be.bignumber.equal(balanceBefore.add(finalUserValue))
      totalSupplyAfter.should.be.bignumber.equal(totalSupplyBefore.add(value))

      const updatedBalanceRewardAddress = await token.balanceOf(rewards[0])
      updatedBalanceRewardAddress.should.be.bignumber.equal(initialBalanceRewardAddress.add(feeAmount))
    })
    it('should distribute fee to 3 validators', async () => {
      // Given
      const fee = 0.001
      const feeInWei = ether(fee.toString())
      const feePerValidator = toBN(166666666666666)
      const feePerValidatorPlusDiff = toBN(166666666666668)
      const value = halfEther
      const valueCalc = 0.5 * (1 - fee)
      const feeAmountCalc = 0.5 * fee
      const finalUserValue = ether(valueCalc.toString())
      const feeAmount = ether(feeAmountCalc.toString())

      const validators = [accounts[1], accounts[2], accounts[3]]
      const rewards = [accounts[4], accounts[5], accounts[6]]
      const requiredSignatures = 3
      await rewardableValidators.initialize(requiredSignatures, validators, rewards, owner).should.be.fulfilled
      await foreignBridge.rewardableInitialize(
        rewardableValidators.address,
        token.address,
        limitsArray,
        gasPrice,
        requireBlockConfirmations,
        [homeDailyLimit, homeMaxPerTx, homeMinPerTx],
        owner,
        feeManager.address,
        feeInWei,
        decimalShiftZero,
        otherSideBridgeAddress,
        absoluteLimitsContract.address
      ).should.be.fulfilled
      await token.transferOwnership(foreignBridge.address)

      const recipientAccount = accounts[7]
      const balanceBefore = await token.balanceOf(recipientAccount)
      const totalSupplyBefore = await token.totalSupply()

      const initialBalanceRewardAddress1 = await token.balanceOf(rewards[0])
      const initialBalanceRewardAddress2 = await token.balanceOf(rewards[1])
      const initialBalanceRewardAddress3 = await token.balanceOf(rewards[2])

      const transactionHash = '0x1045bfe274b88120a6b1e5d01b5ec00ab5d01098346e90e7c7a3c9b8f0181c80'
      const message = createMessage(recipientAccount, value, transactionHash, foreignBridge.address)
      const signature1 = await sign(validators[0], message)
      const signature2 = await sign(validators[1], message)
      const signature3 = await sign(validators[2], message)
      const vrs = signatureToVRS(signature1)
      const vrs2 = signatureToVRS(signature2)
      const vrs3 = signatureToVRS(signature3)

      // When
      const { logs } = await foreignBridge.executeSignatures(
        [vrs.v, vrs2.v, vrs3.v],
        [vrs.r, vrs2.r, vrs3.r],
        [vrs.s, vrs2.s, vrs3.s],
        message
      ).should.be.fulfilled

      // Then
      let event = logs.find(item => item.event === 'FeeDistributedFromSignatures')
      event.args.feeAmount.should.be.bignumber.equal(feeAmount)
      event.args.transactionHash.should.be.equal(transactionHash)

      event = logs.find(item => item.event === 'RelayedMessage')
      event.args.recipient.should.be.equal(recipientAccount)
      event.args.value.should.be.bignumber.equal(value)
      event.args.transactionHash.should.be.equal(transactionHash)

      const balanceAfter = await token.balanceOf(recipientAccount)
      const totalSupplyAfter = await token.totalSupply()
      balanceAfter.should.be.bignumber.equal(balanceBefore.add(finalUserValue))
      totalSupplyAfter.should.be.bignumber.equal(totalSupplyBefore.add(value))

      const updatedBalanceRewardAddress1 = await token.balanceOf(rewards[0])
      const updatedBalanceRewardAddress2 = await token.balanceOf(rewards[1])
      const updatedBalanceRewardAddress3 = await token.balanceOf(rewards[2])

      expect(
        updatedBalanceRewardAddress1.eq(initialBalanceRewardAddress1.add(feePerValidator)) ||
          updatedBalanceRewardAddress1.eq(initialBalanceRewardAddress1.add(feePerValidatorPlusDiff))
      ).to.equal(true)
      expect(
        updatedBalanceRewardAddress2.eq(initialBalanceRewardAddress2.add(feePerValidator)) ||
          updatedBalanceRewardAddress2.eq(initialBalanceRewardAddress2.add(feePerValidatorPlusDiff))
      ).to.equal(true)
      expect(
        updatedBalanceRewardAddress3.eq(initialBalanceRewardAddress3.add(feePerValidator)) ||
          updatedBalanceRewardAddress3.eq(initialBalanceRewardAddress3.add(feePerValidatorPlusDiff))
      ).to.equal(true)
    })
    it('should distribute fee to 5 validators', async () => {
      // Given
      const fee = 0.001
      const feeInWei = ether(fee.toString())
      const value = halfEther
      const valueCalc = 0.5 * (1 - fee)
      const feeAmountCalc = 0.5 * fee
      const finalUserValue = ether(valueCalc.toString())
      const feeAmount = ether(feeAmountCalc.toString())
      const feePerValidator = feeAmount.div(toBN(5))

      const validators = [accounts[0], accounts[1], accounts[2], accounts[3], accounts[4]]
      const rewards = [accounts[5], accounts[6], accounts[7], accounts[8], accounts[9]]
      const requiredSignatures = 3
      await rewardableValidators.initialize(requiredSignatures, validators, rewards, owner).should.be.fulfilled
      await foreignBridge.rewardableInitialize(
        rewardableValidators.address,
        token.address,
        limitsArray,
        gasPrice,
        requireBlockConfirmations,
        [homeDailyLimit, homeMaxPerTx, homeMinPerTx],
        owner,
        feeManager.address,
        feeInWei,
        decimalShiftZero,
        otherSideBridgeAddress,
        absoluteLimitsContract.address
      ).should.be.fulfilled
      await token.transferOwnership(foreignBridge.address)

      const recipientAccount = accounts[0]
      const balanceBefore = await token.balanceOf(recipientAccount)
      const totalSupplyBefore = await token.totalSupply()

      const initialBalanceRewardAddress1 = await token.balanceOf(rewards[0])
      const initialBalanceRewardAddress2 = await token.balanceOf(rewards[1])
      const initialBalanceRewardAddress3 = await token.balanceOf(rewards[2])
      const initialBalanceRewardAddress4 = await token.balanceOf(rewards[3])
      const initialBalanceRewardAddress5 = await token.balanceOf(rewards[4])

      const transactionHash = '0x1045bfe274b88120a6b1e5d01b5ec00ab5d01098346e90e7c7a3c9b8f0181c80'
      const message = createMessage(recipientAccount, value, transactionHash, foreignBridge.address)
      const signature1 = await sign(validators[0], message)
      const signature2 = await sign(validators[1], message)
      const signature3 = await sign(validators[2], message)
      const vrs = signatureToVRS(signature1)
      const vrs2 = signatureToVRS(signature2)
      const vrs3 = signatureToVRS(signature3)

      // When
      const { logs } = await foreignBridge.executeSignatures(
        [vrs.v, vrs2.v, vrs3.v],
        [vrs.r, vrs2.r, vrs3.r],
        [vrs.s, vrs2.s, vrs3.s],
        message
      ).should.be.fulfilled

      // Then
      let event = logs.find(item => item.event === 'FeeDistributedFromSignatures')
      event.args.feeAmount.should.be.bignumber.equal(feeAmount)
      event.args.transactionHash.should.be.equal(transactionHash)

      event = logs.find(item => item.event === 'RelayedMessage')
      event.args.recipient.should.be.equal(recipientAccount)
      event.args.value.should.be.bignumber.equal(value)
      event.args.transactionHash.should.be.equal(transactionHash)

      const balanceAfter = await token.balanceOf(recipientAccount)
      const totalSupplyAfter = await token.totalSupply()
      balanceAfter.should.be.bignumber.equal(balanceBefore.add(finalUserValue))
      totalSupplyAfter.should.be.bignumber.equal(totalSupplyBefore.add(value))

      const updatedBalanceRewardAddress1 = await token.balanceOf(rewards[0])
      const updatedBalanceRewardAddress2 = await token.balanceOf(rewards[1])
      const updatedBalanceRewardAddress3 = await token.balanceOf(rewards[2])
      const updatedBalanceRewardAddress4 = await token.balanceOf(rewards[3])
      const updatedBalanceRewardAddress5 = await token.balanceOf(rewards[4])

      updatedBalanceRewardAddress1.should.be.bignumber.equal(initialBalanceRewardAddress1.add(feePerValidator))
      updatedBalanceRewardAddress2.should.be.bignumber.equal(initialBalanceRewardAddress2.add(feePerValidator))
      updatedBalanceRewardAddress3.should.be.bignumber.equal(initialBalanceRewardAddress3.add(feePerValidator))
      updatedBalanceRewardAddress4.should.be.bignumber.equal(initialBalanceRewardAddress4.add(feePerValidator))
      updatedBalanceRewardAddress5.should.be.bignumber.equal(initialBalanceRewardAddress5.add(feePerValidator))
    })
    it('should distribute fee to max allowed number of validators', async () => {
      // Given
      const fee = 0.001
      const feeInWei = ether(fee.toString())
      const value = halfEther

      const validators = createAccounts(web3, MAX_VALIDATORS)
      validators[0] = accounts[2]
      const rewards = createAccounts(web3, MAX_VALIDATORS)
      const requiredSignatures = 1
      await rewardableValidators.initialize(requiredSignatures, validators, rewards, owner).should.be.fulfilled
      await foreignBridge.rewardableInitialize(
        rewardableValidators.address,
        token.address,
        [oneEther, halfEther, minPerTx],
        gasPrice,
        requireBlockConfirmations,
<<<<<<< HEAD
        [homeDailyLimit, homeMaxPerTx, homeMinPerTx],
=======
        [homeDailyLimit, homeMaxPerTx],
>>>>>>> 06e45658
        owner,
        feeManager.address,
        feeInWei,
        decimalShiftZero,
<<<<<<< HEAD
        otherSideBridgeAddress,
        absoluteLimitsContract.address
=======
        otherSideBridgeAddress
>>>>>>> 06e45658
      ).should.be.fulfilled
      await token.transferOwnership(foreignBridge.address)

      const recipientAccount = accounts[0]

      const transactionHash = '0x1045bfe274b88120a6b1e5d01b5ec00ab5d01098346e90e7c7a3c9b8f0181c80'
      const message = createMessage(recipientAccount, value, transactionHash, foreignBridge.address)
      const signature = await sign(validators[0], message)
      const vrs = signatureToVRS(signature)

      // When
      const { receipt } = await foreignBridge.executeSignatures([vrs.v], [vrs.r], [vrs.s], message).should.be.fulfilled
      expect(receipt.gasUsed).to.be.lte(MAX_GAS)
    })
  })
  describe('#decimalShift', async () => {
    const decimalShiftTwo = 2
    it('Home to Foreign: withdraw works with decimalShift of 2', async () => {
      const recipient = accounts[8]
      const authoritiesFiveAccs = [accounts[1], accounts[2], accounts[3], accounts[4], accounts[5]]
      const ownerOfValidators = accounts[0]
      const validatorContractWith3Signatures = await BridgeValidators.new()
      await validatorContractWith3Signatures.initialize(3, authoritiesFiveAccs, ownerOfValidators)
      const erc20Token = await POA20.new('Some ERC20', 'RSZT', 16)
      const valueOnForeign = toBN('1000')
      const valueOnHome = toBN(valueOnForeign * 10 ** decimalShiftTwo)
      const foreignBridgeWithThreeSigs = await ForeignBridge.new()

      await foreignBridgeWithThreeSigs.initialize(
        validatorContractWith3Signatures.address,
        erc20Token.address,
        limitsArray,
        gasPrice,
        requireBlockConfirmations,
        [homeDailyLimit, homeMaxPerTx, homeMinPerTx],
        owner,
        decimalShiftTwo,
        otherSideBridgeAddress,
        absoluteLimitsContract.address
      )
      await erc20Token.transferOwnership(foreignBridgeWithThreeSigs.address)

      const balanceBeforeRecipient = await erc20Token.balanceOf(recipient)
      const txHash = '0x35d3818e50234655f6aebb2a1cfbf30f59568d8a4ec72066fac5a25dbe7b8121'
      const message = createMessage(recipient, valueOnHome, txHash, foreignBridgeWithThreeSigs.address)

      // signature 1
      const signature = await sign(authoritiesFiveAccs[0], message)
      const vrs = signatureToVRS(signature)

      // signature 2
      const signature2 = await sign(authoritiesFiveAccs[1], message)
      const vrs2 = signatureToVRS(signature2)

      // signature 3
      const signature3 = await sign(authoritiesFiveAccs[2], message)
      const vrs3 = signatureToVRS(signature3)

      const { logs } = await foreignBridgeWithThreeSigs.executeSignatures(
        [vrs.v, vrs2.v, vrs3.v],
        [vrs.r, vrs2.r, vrs3.r],
        [vrs.s, vrs2.s, vrs3.s],
        message
      ).should.be.fulfilled
      const event = logs.find(item => item.event === 'RelayedMessage')
      event.args.recipient.should.be.equal(recipient)
      event.args.value.should.be.bignumber.equal(valueOnHome)
      true.should.be.equal(await foreignBridgeWithThreeSigs.relayedMessages(txHash))
      const balanceAfterRecipient = await erc20Token.balanceOf(recipient)
      balanceAfterRecipient.should.be.bignumber.equal(balanceBeforeRecipient.add(valueOnForeign))
      const balanceAfterBridge = await erc20Token.balanceOf(foreignBridgeWithThreeSigs.address)
      balanceAfterBridge.should.be.bignumber.equal(ZERO)
    })
    it('Foreign to Home: no impact in transferAndCall event signal for bridges oracles with a decimalShift of 2.', async () => {
      const owner = accounts[3]
      const user = accounts[4]
      const value = halfEther
      token = await POA20.new('POA ERC20 Foundation', 'POA20', 16, { from: owner })
      const foreignBridge = await ForeignBridge.new()
      await foreignBridge.initialize(
        validatorContract.address,
        token.address,
        limitsArray,
        gasPrice,
        requireBlockConfirmations,
        [homeDailyLimit, homeMaxPerTx, homeMinPerTx],
        owner,
        decimalShiftTwo,
        otherSideBridgeAddress,
        absoluteLimitsContract.address
      )
      await token.mint(user, value, { from: owner }).should.be.fulfilled
      await token.mint(foreignBridge.address, value, { from: owner }).should.be.fulfilled
      expect(await token.balanceOf(user)).to.be.bignumber.equal(value)
      await token.transferOwnership(foreignBridge.address, { from: owner })
      const { logs } = await token.transferAndCall(foreignBridge.address, value, '0x', { from: user })
      logs[0].event.should.be.equal('Transfer')
      logs[0].args.value.should.be.bignumber.equal(value)
      expect(await token.balanceOf(user)).to.be.bignumber.equal(ZERO)
    })
  })
  describe('#dailyLimit (relative)', () => {
    let token
    let foreignBridge

    function initialize(customLimitsArray) {
      return foreignBridge.initialize(
        validatorContract.address,
        token.address,
        customLimitsArray,
        gasPrice,
        requireBlockConfirmations,
        [homeDailyLimit, homeMaxPerTx, homeMinPerTx],
        owner,
        decimalShiftZero,
        otherSideBridgeAddress,
        relativeLimitsContract.address
      ).should.be.fulfilled
    }

    beforeEach(async () => {
      token = await POA20.new('POA ERC20 Foundation', 'POA20', 18)
      foreignBridge = await ForeignBridge.new()
    })
    it('should be calculated correctly - 1', async () => {
      await initialize([targetLimit, threshold, homeMaxPerTx, homeMinPerTx])

      await token.mint(accounts[0], halfEther).should.be.fulfilled
      await token.mint(foreignBridge.address, halfEther).should.be.fulfilled
      expect(await token.balanceOf(foreignBridge.address)).to.be.bignumber.equal(halfEther)
      expect(await token.totalSupply()).to.be.bignumber.equal(oneEther)

      const limit = await foreignBridge.dailyLimit()
      const expectedLimit = calculateDailyLimit(oneEther, targetLimit, threshold, homeMinPerTx)
      expect(limit).to.be.bignumber.equal(expectedLimit)
    })
    it('should be calculated correctly - 2', async function() {
      await initialize([targetLimit, threshold, homeMaxPerTx, homeMinPerTx])

      await token.mint(foreignBridge.address, homeMinPerTx).should.be.fulfilled
      expect(await token.totalSupply()).to.be.bignumber.equal(homeMinPerTx)

      const limit = await foreignBridge.dailyLimit()
      expect(limit).to.be.bignumber.equal(homeMinPerTx)
    })
    it('should be calculated correctly - 3', async function() {
      await initialize([targetLimit, threshold, homeMaxPerTx, homeMinPerTx])

      await token.mint(foreignBridge.address, threshold).should.be.fulfilled
      expect(await token.totalSupply()).to.be.bignumber.equal(threshold)

      const limit = await foreignBridge.dailyLimit()
      expect(limit).to.be.bignumber.equal(threshold.mul(targetLimit).div(oneEther))
    })
    it('should be calculated correctly - 4', async function() {
      const amountToMint = ether('5')
      const targetLimit = ether('0.06')
      const threshold = ether('100')
      const homeMinPerTx = ether('0.1')

      await initialize([targetLimit, threshold, homeMaxPerTx, homeMinPerTx])

      await token.mint(foreignBridge.address, amountToMint).should.be.fulfilled
      expect(await token.totalSupply()).to.be.bignumber.equal(amountToMint)

      const limit = await foreignBridge.dailyLimit()
      const expectedLimit = calculateDailyLimit(amountToMint, targetLimit, threshold, homeMinPerTx)
      expect(limit).to.be.bignumber.equal(expectedLimit)
    })
  })
})<|MERGE_RESOLUTION|>--- conflicted
+++ resolved
@@ -20,13 +20,9 @@
   getEvents,
   ether,
   expectEventInLogs,
-<<<<<<< HEAD
   calculateDailyLimit,
-  createAccounts
-=======
   createAccounts,
   createFullAccounts
->>>>>>> 06e45658
 } = require('../helpers/helpers')
 
 const oneEther = ether('1')
@@ -40,10 +36,7 @@
 const ZERO = toBN(0)
 const MAX_GAS = 8000000
 const MAX_VALIDATORS = 50
-<<<<<<< HEAD
-=======
 const MAX_SIGNATURES = MAX_VALIDATORS
->>>>>>> 06e45658
 const decimalShiftZero = 0
 const targetLimit = ether('0.05')
 const threshold = ether('10000')
@@ -567,13 +560,14 @@
       await foreignBridgeWithMaxSigs.initialize(
         validatorContract.address,
         erc20Token.address,
-        [oneEther, halfEther, minPerTx],
-        gasPrice,
-        requireBlockConfirmations,
-        [homeDailyLimit, homeMaxPerTx],
+        limitsArray,
+        gasPrice,
+        requireBlockConfirmations,
+        [homeDailyLimit, homeMaxPerTx, homeMinPerTx],
         owner,
         decimalShiftZero,
-        otherSideBridgeAddress
+        otherSideBridgeAddress,
+        absoluteLimitsContract.address
       )
       await erc20Token.transferOwnership(foreignBridgeWithMaxSigs.address)
 
@@ -1607,21 +1601,13 @@
         [oneEther, halfEther, minPerTx],
         gasPrice,
         requireBlockConfirmations,
-<<<<<<< HEAD
-        [homeDailyLimit, homeMaxPerTx, homeMinPerTx],
-=======
-        [homeDailyLimit, homeMaxPerTx],
->>>>>>> 06e45658
+        [homeDailyLimit, homeMaxPerTx, homeMinPerTx],
         owner,
         feeManager.address,
         feeInWei,
         decimalShiftZero,
-<<<<<<< HEAD
         otherSideBridgeAddress,
         absoluteLimitsContract.address
-=======
-        otherSideBridgeAddress
->>>>>>> 06e45658
       ).should.be.fulfilled
       await token.transferOwnership(foreignBridge.address)
 
