const ForeignBridge = artifacts.require('ForeignBridgeErcToNative.sol')
const ForeignBridgeRelativeDailyLimit = artifacts.require('ForeignBridgeErcToNativeRelativeDailyLimit.sol')
const ForeignBridgeV2 = artifacts.require('ForeignBridgeV2.sol')
const BridgeValidators = artifacts.require('BridgeValidators.sol')
const EternalStorageProxy = artifacts.require('EternalStorageProxy.sol')
const ERC677BridgeToken = artifacts.require('ERC677BridgeToken.sol')
const ERC20Mock = artifacts.require('ERC20Mock.sol')
const ScdMcdMigrationMock = artifacts.require('ScdMcdMigrationMock.sol')
const DaiAdapterMock = artifacts.require('DaiAdapterMock.sol')

const { expect } = require('chai')
const { ERROR_MSG, ZERO_ADDRESS, toBN } = require('../setup')
const { createMessage, sign, signatureToVRS, ether, expectEventInLogs, getEvents } = require('../helpers/helpers')

const quarterEther = ether('0.25')
const halfEther = ether('0.5')
const requireBlockConfirmations = 8
const gasPrice = web3.utils.toWei('1', 'gwei')
const oneEther = ether('1')
const homeDailyLimit = oneEther
const homeMaxPerTx = halfEther
<<<<<<< HEAD
const homeMinPerTx = quarterEther
=======
const dailyLimit = oneEther
>>>>>>> cc771828
const maxPerTx = halfEther
const minPerTx = ether('0.01')
const ZERO = toBN(0)
const decimalShiftZero = 0
const targetLimit = ether('0.05')
const threshold = ether('10000')

function test(accounts, isRelativeDailyLimit) {
  const ForeignBridgeContract = isRelativeDailyLimit ? ForeignBridgeRelativeDailyLimit : ForeignBridge

  const limitsArray = isRelativeDailyLimit
    ? [maxPerTx, targetLimit, threshold, homeMaxPerTx, homeMinPerTx]
    : [maxPerTx, homeDailyLimit, homeMaxPerTx, homeMinPerTx]

  let validatorContract
  let authorities
  let owner
  let token
  let otherSideBridge
  before(async () => {
    validatorContract = await BridgeValidators.new()
    authorities = [accounts[1], accounts[2]]
    owner = accounts[0]
    await validatorContract.initialize(1, authorities, owner)
    otherSideBridge = await ForeignBridge.new()
  })
  describe('#initialize', async () => {
    it('should initialize', async () => {
      token = await ERC677BridgeToken.new('Some ERC20', 'RSZT', 18)
      const foreignBridge = await ForeignBridgeContract.new()

      expect(await foreignBridge.erc20token()).to.be.equal(ZERO_ADDRESS)
      expect(await foreignBridge.validatorContract()).to.be.equal(ZERO_ADDRESS)
      expect(await foreignBridge.deployedAtBlock()).to.be.bignumber.equal(ZERO)
      expect(await foreignBridge.isInitialized()).to.be.equal(false)
      expect(await foreignBridge.requiredBlockConfirmations()).to.be.bignumber.equal(ZERO)
      expect(await foreignBridge.decimalShift()).to.be.bignumber.equal(ZERO)

<<<<<<< HEAD
      await foreignBridge
        .initialize(
          ZERO_ADDRESS,
          token.address,
          requireBlockConfirmations,
          gasPrice,
          limitsArray,
          owner,
          decimalShiftZero
        )
        .should.be.rejectedWith(ERROR_MSG)
      await foreignBridge
        .initialize(
          validatorContract.address,
          ZERO_ADDRESS,
          requireBlockConfirmations,
          gasPrice,
          limitsArray,
          owner,
          decimalShiftZero
        )
        .should.be.rejectedWith(ERROR_MSG)
      await foreignBridge // eslint-disable-next-line
        .initialize(
          validatorContract.address,
          token.address,
          0,
          gasPrice,
          limitsArray,
          owner,
          decimalShiftZero
        )
        .should.be.rejectedWith(ERROR_MSG)
      await foreignBridge
        .initialize(
          validatorContract.address,
          token.address,
          requireBlockConfirmations,
          0,
          limitsArray,
          owner,
          decimalShiftZero
        )
        .should.be.rejectedWith(ERROR_MSG)
      await foreignBridge
        .initialize(
          validatorContract.address,
          owner,
          requireBlockConfirmations,
          gasPrice,
          limitsArray,
          owner,
          decimalShiftZero
        )
        .should.be.rejectedWith(ERROR_MSG)
      await foreignBridge // eslint-disable-next-line
        .initialize(
          owner,
          token.address,
          requireBlockConfirmations,
          gasPrice,
          limitsArray,
          owner,
          decimalShiftZero
        )
        .should.be.rejectedWith(ERROR_MSG)
      if (isRelativeDailyLimit) {
        await foreignBridge
          .initialize(
            validatorContract.address,
            token.address,
            requireBlockConfirmations,
            gasPrice,
            [maxPerTx, ether('2'), threshold, homeMaxPerTx, homeMinPerTx],
            owner,
            decimalShiftZero
          )
          .should.be.rejectedWith(ERROR_MSG)
        await foreignBridge
          .initialize(
            validatorContract.address,
            token.address,
            requireBlockConfirmations,
            gasPrice,
            [maxPerTx, targetLimit, ether('0.001'), homeMaxPerTx, homeMinPerTx],
            owner,
            decimalShiftZero
          )
          .should.be.rejectedWith(ERROR_MSG)
      } else {
        await foreignBridge
          .initialize(
            validatorContract.address,
            token.address,
            requireBlockConfirmations,
            gasPrice,
            [maxPerTx, halfEther, homeMaxPerTx, homeMinPerTx],
            owner,
            decimalShiftZero
          )
          .should.be.rejectedWith(ERROR_MSG)
      }
      await foreignBridge
        .initialize(
          validatorContract.address,
          token.address,
          requireBlockConfirmations,
          gasPrice,
          isRelativeDailyLimit
            ? [maxPerTx, targetLimit, threshold, homeMaxPerTx, homeMaxPerTx]
            : [maxPerTx, homeDailyLimit, homeMaxPerTx, homeMaxPerTx],
          owner,
          decimalShiftZero
        )
        .should.be.rejectedWith(ERROR_MSG)
=======
      await foreignBridge.initialize(
        ZERO_ADDRESS,
        token.address,
        requireBlockConfirmations,
        gasPrice,
        [dailyLimit, maxPerTx, minPerTx],
        [homeDailyLimit, homeMaxPerTx],
        owner,
        decimalShiftZero,
        otherSideBridge.address
      ).should.be.rejected
      await foreignBridge.initialize(
        validatorContract.address,
        ZERO_ADDRESS,
        requireBlockConfirmations,
        gasPrice,
        [dailyLimit, maxPerTx, minPerTx],
        [homeDailyLimit, homeMaxPerTx],
        owner,
        decimalShiftZero,
        otherSideBridge.address
      ).should.be.rejected
      await foreignBridge.initialize(
        validatorContract.address,
        token.address,
        0,
        gasPrice,
        [dailyLimit, maxPerTx, minPerTx],
        [homeDailyLimit, homeMaxPerTx],
        owner,
        decimalShiftZero,
        otherSideBridge.address
      ).should.be.rejected
      await foreignBridge.initialize(
        validatorContract.address,
        token.address,
        requireBlockConfirmations,
        0,
        [dailyLimit, maxPerTx, minPerTx],
        [homeDailyLimit, homeMaxPerTx],
        owner,
        decimalShiftZero,
        otherSideBridge.address
      ).should.be.rejected
      await foreignBridge.initialize(
        validatorContract.address,
        owner,
        requireBlockConfirmations,
        gasPrice,
        [maxPerTx, maxPerTx, minPerTx],
        [homeDailyLimit, homeMaxPerTx],
        owner,
        decimalShiftZero,
        otherSideBridge.address
      ).should.be.rejected
      await foreignBridge.initialize(
        owner,
        token.address,
        requireBlockConfirmations,
        gasPrice,
        [dailyLimit, minPerTx, minPerTx],
        [homeDailyLimit, homeMaxPerTx],
        owner,
        decimalShiftZero,
        otherSideBridge.address
      ).should.be.rejected
      await foreignBridge.initialize(
        validatorContract.address,
        token.address,
        requireBlockConfirmations,
        gasPrice,
        [dailyLimit, maxPerTx, minPerTx],
        [homeMaxPerTx, homeMaxPerTx],
        owner,
        decimalShiftZero,
        otherSideBridge.address
      ).should.be.rejected

      await foreignBridge.initialize(
        validatorContract.address,
        token.address,
        requireBlockConfirmations,
        gasPrice,
        [dailyLimit, maxPerTx, minPerTx],
        [homeDailyLimit, homeMaxPerTx],
        owner,
        '9',
        ZERO_ADDRESS
      ).should.be.rejected
>>>>>>> cc771828

      const { logs } = await foreignBridge.initialize(
        validatorContract.address,
        token.address,
        requireBlockConfirmations,
        gasPrice,
<<<<<<< HEAD
        limitsArray,
=======
        [dailyLimit, maxPerTx, minPerTx],
        [homeDailyLimit, homeMaxPerTx],
>>>>>>> cc771828
        owner,
        '9',
        otherSideBridge.address
      )

      expect(await foreignBridge.erc20token()).to.be.equal(token.address)
      expect(await foreignBridge.isInitialized()).to.be.equal(true)
      expect(await foreignBridge.validatorContract()).to.be.equal(validatorContract.address)
      expect(await foreignBridge.deployedAtBlock()).to.be.bignumber.above(ZERO)
      expect(await foreignBridge.requiredBlockConfirmations()).to.be.bignumber.equal(
        requireBlockConfirmations.toString()
      )
      expect(await foreignBridge.dailyLimit()).to.be.bignumber.equal(dailyLimit)
      expect(await foreignBridge.maxPerTx()).to.be.bignumber.equal(maxPerTx)
      expect(await foreignBridge.minPerTx()).to.be.bignumber.equal(minPerTx)
      expect(await foreignBridge.executionDailyLimit()).to.be.bignumber.equal(homeDailyLimit)
      expect(await foreignBridge.executionMaxPerTx()).to.be.bignumber.equal(homeMaxPerTx)
      expect(await foreignBridge.decimalShift()).to.be.bignumber.equal('9')
      expect(await foreignBridge.gasPrice()).to.be.bignumber.equal(gasPrice)
      const bridgeMode = '0x18762d46' // 4 bytes of keccak256('erc-to-native-core')
      expect(await foreignBridge.getBridgeMode()).to.be.equal(bridgeMode)
      const { major, minor, patch } = await foreignBridge.getBridgeInterfacesVersion()
      expect(major).to.be.bignumber.gte(ZERO)
      expect(minor).to.be.bignumber.gte(ZERO)
      expect(patch).to.be.bignumber.gte(ZERO)

      expectEventInLogs(logs, 'RequiredBlockConfirmationChanged', {
        requiredBlockConfirmations: toBN(requireBlockConfirmations)
      })
      expectEventInLogs(logs, 'GasPriceChanged', { gasPrice })
<<<<<<< HEAD
      if (!isRelativeDailyLimit) {
        expectEventInLogs(logs, 'ExecutionDailyLimitChanged', { newLimit: homeDailyLimit })
      }
=======
      expectEventInLogs(logs, 'DailyLimitChanged', { newLimit: dailyLimit })
      expectEventInLogs(logs, 'ExecutionDailyLimitChanged', { newLimit: homeDailyLimit })
>>>>>>> cc771828
    })
  })
  describe('#executeSignatures', async () => {
    const value = ether('0.25')
    let foreignBridge
    beforeEach(async () => {
      foreignBridge = await ForeignBridgeContract.new()
      token = await ERC677BridgeToken.new('Some ERC20', 'RSZT', 18)
      await foreignBridge.initialize(
        validatorContract.address,
        token.address,
        requireBlockConfirmations,
        gasPrice,
<<<<<<< HEAD
        limitsArray,
=======
        [dailyLimit, maxPerTx, minPerTx],
        [homeDailyLimit, homeMaxPerTx],
>>>>>>> cc771828
        owner,
        decimalShiftZero,
        otherSideBridge.address
      )
      await token.mint(foreignBridge.address, value)
    })

    it('should allow to executeSignatures', async () => {
      const recipientAccount = accounts[3]
      const balanceBefore = await token.balanceOf(recipientAccount)

      const transactionHash = '0x1045bfe274b88120a6b1e5d01b5ec00ab5d01098346e90e7c7a3c9b8f0181c80'
      const message = createMessage(recipientAccount, value, transactionHash, foreignBridge.address)
      const signature = await sign(authorities[0], message)
      const vrs = signatureToVRS(signature)
      false.should.be.equal(await foreignBridge.relayedMessages(transactionHash))

      const { logs } = await foreignBridge.executeSignatures([vrs.v], [vrs.r], [vrs.s], message).should.be.fulfilled
      const event = logs.find(item => item.event === 'RelayedMessage')
      event.args.recipient.should.be.equal(recipientAccount)
      event.args.value.should.be.bignumber.equal(value)
      const balanceAfter = await token.balanceOf(recipientAccount)
      const balanceAfterBridge = await token.balanceOf(foreignBridge.address)
      balanceAfter.should.be.bignumber.equal(balanceBefore.add(value))
      balanceAfterBridge.should.be.bignumber.equal(ZERO)
      true.should.be.equal(await foreignBridge.relayedMessages(transactionHash))
    })

    it('should allow second withdrawal with different transactionHash but same recipient and value', async () => {
      const recipientAccount = accounts[3]
      const balanceBefore = await token.balanceOf(recipientAccount)
      await token.mint(foreignBridge.address, oneEther)

      // tx 1
      const value = ether('0.25')
      const transactionHash = '0x35d3818e50234655f6aebb2a1cfbf30f59568d8a4ec72066fac5a25dbe7b8121'
      const message = createMessage(recipientAccount, value, transactionHash, foreignBridge.address)
      const signature = await sign(authorities[0], message)
      const vrs = signatureToVRS(signature)
      false.should.be.equal(await foreignBridge.relayedMessages(transactionHash))

      await foreignBridge.executeSignatures([vrs.v], [vrs.r], [vrs.s], message).should.be.fulfilled

      // tx 2
      const transactionHash2 = '0x77a496628a776a03d58d7e6059a5937f04bebd8ba4ff89f76dd4bb8ba7e291ee'
      const message2 = createMessage(recipientAccount, value, transactionHash2, foreignBridge.address)
      const signature2 = await sign(authorities[0], message2)
      const vrs2 = signatureToVRS(signature2)
      false.should.be.equal(await foreignBridge.relayedMessages(transactionHash2))

      const { logs } = await foreignBridge.executeSignatures([vrs2.v], [vrs2.r], [vrs2.s], message2).should.be.fulfilled

      logs[0].event.should.be.equal('RelayedMessage')
      logs[0].args.recipient.should.be.equal(recipientAccount)
      logs[0].args.value.should.be.bignumber.equal(value)
      const balanceAfter = await token.balanceOf(recipientAccount)
      balanceAfter.should.be.bignumber.equal(balanceBefore.add(value.mul(toBN(2))))
      true.should.be.equal(await foreignBridge.relayedMessages(transactionHash))
      true.should.be.equal(await foreignBridge.relayedMessages(transactionHash2))
    })

    it('should not allow second withdraw (replay attack) with same transactionHash but different recipient', async () => {
      const recipientAccount = accounts[3]

      // tx 1
      const transactionHash = '0x35d3818e50234655f6aebb2a1cfbf30f59568d8a4ec72066fac5a25dbe7b8121'
      const message = createMessage(recipientAccount, value, transactionHash, foreignBridge.address)
      const signature = await sign(authorities[0], message)
      const vrs = signatureToVRS(signature)
      false.should.be.equal(await foreignBridge.relayedMessages(transactionHash))

      await foreignBridge.executeSignatures([vrs.v], [vrs.r], [vrs.s], message).should.be.fulfilled

      // tx 2
      await token.mint(foreignBridge.address, value)
      const message2 = createMessage(accounts[4], value, transactionHash, foreignBridge.address)
      const signature2 = await sign(authorities[0], message2)
      const vrs2 = signatureToVRS(signature2)
      true.should.be.equal(await foreignBridge.relayedMessages(transactionHash))

      await foreignBridge.executeSignatures([vrs2.v], [vrs2.r], [vrs2.s], message2).should.be.rejectedWith(ERROR_MSG)
    })

    it('should not allow withdraw over home max tx limit', async () => {
      const recipientAccount = accounts[3]
      const invalidValue = ether('0.75')
      await token.mint(foreignBridge.address, ether('5'))

      const transactionHash = '0x35d3818e50234655f6aebb2a1cfbf30f59568d8a4ec72066fac5a25dbe7b8121'
      const message = createMessage(recipientAccount, invalidValue, transactionHash, foreignBridge.address)
      const signature = await sign(authorities[0], message)
      const vrs = signatureToVRS(signature)

      await foreignBridge.executeSignatures([vrs.v], [vrs.r], [vrs.s], message).should.be.rejectedWith(ERROR_MSG)
    })

    it('should not allow withdraw over daily home limit', async () => {
      const recipientAccount = accounts[3]
      await token.mint(foreignBridge.address, ether('1.25'))

      const transactionHash = '0x35d3818e50234655f6aebb2a1cfbf30f59568d8a4ec72066fac5a25dbe7b8121'
      const message = createMessage(recipientAccount, halfEther, transactionHash, foreignBridge.address)
      const signature = await sign(authorities[0], message)
      const vrs = signatureToVRS(signature)

      await foreignBridge.executeSignatures([vrs.v], [vrs.r], [vrs.s], message).should.be.fulfilled

      const transactionHash2 = '0x69debd8fd1923c9cb3cd8ef6461e2740b2d037943b941729d5a47671a2bb8712'
      const message2 = createMessage(recipientAccount, halfEther, transactionHash2, foreignBridge.address)
      const signature2 = await sign(authorities[0], message2)
      const vrs2 = signatureToVRS(signature2)

      await foreignBridge.executeSignatures([vrs2.v], [vrs2.r], [vrs2.s], message2).should.be.fulfilled

      const transactionHash3 = '0x022695428093bb292db8e48bd1417c5e1b84c0bf673bd0fff23ed0fb6495b872'
      const message3 = createMessage(recipientAccount, halfEther, transactionHash3, foreignBridge.address)
      const signature3 = await sign(authorities[0], message3)
      const vrs3 = signatureToVRS(signature3)

      await foreignBridge.executeSignatures([vrs3.v], [vrs3.r], [vrs3.s], message3).should.be.rejectedWith(ERROR_MSG)
    })
  })
  describe('#withdraw with 2 minimum signatures', async () => {
    let multisigValidatorContract
    let twoAuthorities
    let ownerOfValidatorContract
    let foreignBridgeWithMultiSignatures
    const value = halfEther
    beforeEach(async () => {
      multisigValidatorContract = await BridgeValidators.new()
      token = await ERC677BridgeToken.new('Some ERC20', 'RSZT', 18)
      twoAuthorities = [accounts[0], accounts[1]]
      ownerOfValidatorContract = accounts[3]
      await multisigValidatorContract.initialize(2, twoAuthorities, ownerOfValidatorContract, {
        from: ownerOfValidatorContract
      })
      foreignBridgeWithMultiSignatures = await ForeignBridgeContract.new()
      await foreignBridgeWithMultiSignatures.initialize(
        multisigValidatorContract.address,
        token.address,
        requireBlockConfirmations,
        gasPrice,
<<<<<<< HEAD
        limitsArray,
=======
        [dailyLimit, maxPerTx, minPerTx],
        [homeDailyLimit, homeMaxPerTx],
>>>>>>> cc771828
        owner,
        decimalShiftZero,
        otherSideBridge.address,
        { from: ownerOfValidatorContract }
      )
      await token.mint(foreignBridgeWithMultiSignatures.address, oneEther)
    })

    it('withdraw should fail if not enough signatures are provided', async () => {
      const recipientAccount = accounts[4]

      // msg 1
      const transactionHash = '0x35d3818e50234655f6aebb2a1cfbf30f59568d8a4ec72066fac5a25dbe7b8121'
      const message = createMessage(recipientAccount, value, transactionHash, foreignBridgeWithMultiSignatures.address)
      const signature = await sign(twoAuthorities[0], message)
      const vrs = signatureToVRS(signature)
      false.should.be.equal(await foreignBridgeWithMultiSignatures.relayedMessages(transactionHash))

      await foreignBridgeWithMultiSignatures
        .executeSignatures([vrs.v], [vrs.r], [vrs.s], message)
        .should.be.rejectedWith(ERROR_MSG)

      // msg 2
      const signature2 = await sign(twoAuthorities[1], message)
      const vrs2 = signatureToVRS(signature2)

      const { logs } = await foreignBridgeWithMultiSignatures.executeSignatures(
        [vrs.v, vrs2.v],
        [vrs.r, vrs2.r],
        [vrs.s, vrs2.s],
        message
      ).should.be.fulfilled
      const event = logs.find(item => item.event === 'RelayedMessage')
      event.args.recipient.should.be.equal(recipientAccount)
      event.args.value.should.be.bignumber.equal(value)
      true.should.be.equal(await foreignBridgeWithMultiSignatures.relayedMessages(transactionHash))
    })

    it('withdraw should fail if duplicate signature is provided', async () => {
      const recipientAccount = accounts[4]
      const transactionHash = '0x35d3818e50234655f6aebb2a1cfbf30f59568d8a4ec72066fac5a25dbe7b8121'
      const message = createMessage(recipientAccount, value, transactionHash, foreignBridgeWithMultiSignatures.address)
      const signature = await sign(twoAuthorities[0], message)
      const vrs = signatureToVRS(signature)
      false.should.be.equal(await foreignBridgeWithMultiSignatures.relayedMessages(transactionHash))

      await foreignBridgeWithMultiSignatures
        .executeSignatures([vrs.v, vrs.v], [vrs.r, vrs.r], [vrs.s, vrs.s], message)
        .should.be.rejectedWith(ERROR_MSG)
    })
    it('works with 5 validators and 3 required signatures', async () => {
      const recipient = accounts[8]
      const authoritiesFiveAccs = [accounts[1], accounts[2], accounts[3], accounts[4], accounts[5]]
      const ownerOfValidators = accounts[0]
      const validatorContractWith3Signatures = await BridgeValidators.new()
      await validatorContractWith3Signatures.initialize(3, authoritiesFiveAccs, ownerOfValidators)
      const erc20Token = await ERC677BridgeToken.new('Some ERC20', 'RSZT', 18)
      const value = halfEther
      const foreignBridgeWithThreeSigs = await ForeignBridgeContract.new()

      await foreignBridgeWithThreeSigs.initialize(
        validatorContractWith3Signatures.address,
        erc20Token.address,
        requireBlockConfirmations,
        gasPrice,
<<<<<<< HEAD
        limitsArray,
=======
        [dailyLimit, maxPerTx, minPerTx],
        [homeDailyLimit, homeMaxPerTx],
>>>>>>> cc771828
        owner,
        decimalShiftZero,
        otherSideBridge.address
      )
      await erc20Token.mint(foreignBridgeWithThreeSigs.address, oneEther)

      const txHash = '0x35d3818e50234655f6aebb2a1cfbf30f59568d8a4ec72066fac5a25dbe7b8121'
      const message = createMessage(recipient, value, txHash, foreignBridgeWithThreeSigs.address)

      // signature 1
      const signature = await sign(authoritiesFiveAccs[0], message)
      const vrs = signatureToVRS(signature)

      // signature 2
      const signature2 = await sign(authoritiesFiveAccs[1], message)
      const vrs2 = signatureToVRS(signature2)

      // signature 3
      const signature3 = await sign(authoritiesFiveAccs[2], message)
      const vrs3 = signatureToVRS(signature3)

      const { logs } = await foreignBridgeWithThreeSigs.executeSignatures(
        [vrs.v, vrs2.v, vrs3.v],
        [vrs.r, vrs2.r, vrs3.r],
        [vrs.s, vrs2.s, vrs3.s],
        message
      ).should.be.fulfilled
      const event = logs.find(item => item.event === 'RelayedMessage')
      event.args.recipient.should.be.equal(recipient)
      event.args.value.should.be.bignumber.equal(value)
      true.should.be.equal(await foreignBridgeWithThreeSigs.relayedMessages(txHash))
    })
  })
  describe('#upgradeable', async () => {
    it('can be upgraded', async () => {
      const REQUIRED_NUMBER_OF_VALIDATORS = 1
      const VALIDATORS = [accounts[1]]
      const PROXY_OWNER = accounts[0]
      // Validators Contract
      let validatorsProxy = await EternalStorageProxy.new().should.be.fulfilled
      const validatorsContractImpl = await BridgeValidators.new().should.be.fulfilled
      await validatorsProxy.upgradeTo('1', validatorsContractImpl.address).should.be.fulfilled
      validatorsContractImpl.address.should.be.equal(await validatorsProxy.implementation())

      validatorsProxy = await BridgeValidators.at(validatorsProxy.address)
      await validatorsProxy.initialize(REQUIRED_NUMBER_OF_VALIDATORS, VALIDATORS, PROXY_OWNER).should.be.fulfilled
      const token = await ERC677BridgeToken.new('Some ERC20', 'RSZT', 18)

      // ForeignBridge V1 Contract

      let foreignBridgeProxy = await EternalStorageProxy.new().should.be.fulfilled
      const foreignBridgeImpl = await ForeignBridgeContract.new().should.be.fulfilled
      await foreignBridgeProxy.upgradeTo('1', foreignBridgeImpl.address).should.be.fulfilled

      foreignBridgeProxy = await ForeignBridgeContract.at(foreignBridgeProxy.address)
      await foreignBridgeProxy.initialize(
        validatorsProxy.address,
        token.address,
        requireBlockConfirmations,
        gasPrice,
<<<<<<< HEAD
        limitsArray,
=======
        [dailyLimit, maxPerTx, minPerTx],
        [homeDailyLimit, homeMaxPerTx],
>>>>>>> cc771828
        owner,
        decimalShiftZero,
        otherSideBridge.address
      )

      // Deploy V2
      const foreignImplV2 = await ForeignBridgeV2.new()
      const foreignBridgeProxyUpgrade = await EternalStorageProxy.at(foreignBridgeProxy.address)
      await foreignBridgeProxyUpgrade.upgradeTo('2', foreignImplV2.address).should.be.fulfilled
      foreignImplV2.address.should.be.equal(await foreignBridgeProxyUpgrade.implementation())
    })

    it('can be deployed via upgradeToAndCall', async () => {
      const tokenAddress = token.address
      const validatorsAddress = validatorContract.address

      const storageProxy = await EternalStorageProxy.new().should.be.fulfilled
      const foreignBridge = await ForeignBridgeContract.new()
      const data = foreignBridge.contract.methods
        .initialize(
          validatorsAddress,
          tokenAddress,
          requireBlockConfirmations,
          gasPrice,
<<<<<<< HEAD
          isRelativeDailyLimit ? ['2', '1', '3', '2', '1'] : ['2', '3', '2', '1'],
=======
          ['3', '2', '1'],
          ['3', '2'],
>>>>>>> cc771828
          owner,
          decimalShiftZero,
          otherSideBridge.address
        )
        .encodeABI()

      await storageProxy.upgradeToAndCall('1', foreignBridge.address, data).should.be.fulfilled

      const finalContract = await ForeignBridgeContract.at(storageProxy.address)
      true.should.be.equal(await finalContract.isInitialized())
      validatorsAddress.should.be.equal(await finalContract.validatorContract())
    })
  })
  describe('#claimTokens', async () => {
    it('can send erc20', async () => {
      const owner = accounts[0]
      token = await ERC677BridgeToken.new('Some ERC20', 'RSZT', 18)
      const foreignBridgeImpl = await ForeignBridgeContract.new()
      const storageProxy = await EternalStorageProxy.new().should.be.fulfilled
      await storageProxy.upgradeTo('1', foreignBridgeImpl.address).should.be.fulfilled
      const foreignBridge = await ForeignBridgeContract.at(storageProxy.address)

      await foreignBridge.initialize(
        validatorContract.address,
        token.address,
        requireBlockConfirmations,
        gasPrice,
<<<<<<< HEAD
        limitsArray,
=======
        [dailyLimit, maxPerTx, minPerTx],
        [homeDailyLimit, homeMaxPerTx],
>>>>>>> cc771828
        owner,
        decimalShiftZero,
        otherSideBridge.address
      )
      const tokenSecond = await ERC677BridgeToken.new('Roman Token', 'RST', 18)

      await tokenSecond.mint(accounts[0], halfEther).should.be.fulfilled
      expect(await tokenSecond.balanceOf(accounts[0])).to.be.bignumber.equal(halfEther)

      await tokenSecond.transfer(foreignBridge.address, halfEther)
      expect(await tokenSecond.balanceOf(accounts[0])).to.be.bignumber.equal(ZERO)
      expect(await tokenSecond.balanceOf(foreignBridge.address)).to.be.bignumber.equal(halfEther)

      await foreignBridge
        .claimTokens(tokenSecond.address, accounts[3], { from: accounts[3] })
        .should.be.rejectedWith(ERROR_MSG)
      await foreignBridge.claimTokens(tokenSecond.address, accounts[3], { from: owner })
      expect(await tokenSecond.balanceOf(foreignBridge.address)).to.be.bignumber.equal(ZERO)
      expect(await tokenSecond.balanceOf(accounts[3])).to.be.bignumber.equal(halfEther)
    })
  })
  describe('#decimalShift', async () => {
    const decimalShiftTwo = 2
    it('Home to Foreign: withdraw with 1 signature with a decimalShift of 2', async () => {
      // From a foreign a token erc token 16 decimals.
      const token = await ERC677BridgeToken.new('Some ERC20', 'RSZT', 16)
      const valueOnForeign = toBN('1000')
      // Value is decimals shifted from foreign to home: Native on home = 16+2 shift = 18 decimals
      const valueOnHome = toBN(valueOnForeign * 10 ** decimalShiftTwo)

      const owner = accounts[0]
      const foreignBridgeImpl = await ForeignBridgeContract.new()
      const storageProxy = await EternalStorageProxy.new().should.be.fulfilled
      await storageProxy.upgradeTo('1', foreignBridgeImpl.address).should.be.fulfilled
      const foreignBridge = await ForeignBridgeContract.at(storageProxy.address)

      await foreignBridge.initialize(
        validatorContract.address,
        token.address,
        requireBlockConfirmations,
        gasPrice,
<<<<<<< HEAD
        limitsArray,
=======
        [dailyLimit, maxPerTx, minPerTx],
        [homeDailyLimit, homeMaxPerTx],
>>>>>>> cc771828
        owner,
        decimalShiftTwo,
        otherSideBridge.address
      )
      await token.mint(foreignBridge.address, valueOnHome.mul(toBN('2')))

      const recipientAccount = accounts[3]
      const balanceBefore = await token.balanceOf(recipientAccount)
      const balanceBridgeBefore = await token.balanceOf(foreignBridge.address)

      const transactionHash = '0x1045bfe274b88120a6b1e5d01b5ec00ab5d01098346e90e7c7a3c9b8f0181c80'
      const message = createMessage(recipientAccount, valueOnHome, transactionHash, foreignBridge.address)
      const signature = await sign(authorities[0], message)
      const vrs = signatureToVRS(signature)
      false.should.be.equal(await foreignBridge.relayedMessages(transactionHash))

      const { logs } = await foreignBridge.executeSignatures([vrs.v], [vrs.r], [vrs.s], message).should.be.fulfilled
      const event = logs.find(item => item.event === 'RelayedMessage')
      event.args.recipient.should.be.equal(recipientAccount)
      event.args.value.should.be.bignumber.equal(valueOnHome)
      const balanceAfter = await token.balanceOf(recipientAccount)
      balanceAfter.should.be.bignumber.equal(balanceBefore.add(valueOnForeign))
      const balanceBridgeAfter = await token.balanceOf(foreignBridge.address)
      balanceBridgeAfter.should.be.bignumber.equal(balanceBridgeBefore.sub(valueOnForeign))
      true.should.be.equal(await foreignBridge.relayedMessages(transactionHash))
    })

    it('Home to Foreign: withdraw with 2 minimum signatures with a decimalShift of 2', async () => {
      const multisigValidatorContract = await BridgeValidators.new()
      const valueOnForeign = toBN('1000')
      const decimalShiftTwo = 2
      const valueOnHome = toBN(valueOnForeign * 10 ** decimalShiftTwo)
      const token = await ERC677BridgeToken.new('Some ERC20', 'RSZT', 16)
      const twoAuthorities = [accounts[0], accounts[1]]
      const ownerOfValidatorContract = accounts[3]
      const recipient = accounts[8]
      await multisigValidatorContract.initialize(2, twoAuthorities, ownerOfValidatorContract, {
        from: ownerOfValidatorContract
      })
      const foreignBridgeWithMultiSignatures = await ForeignBridgeContract.new()
      await foreignBridgeWithMultiSignatures.initialize(
        multisigValidatorContract.address,
        token.address,
        requireBlockConfirmations,
        gasPrice,
<<<<<<< HEAD
        limitsArray,
=======
        [dailyLimit, maxPerTx, minPerTx],
        [homeDailyLimit, homeMaxPerTx],
>>>>>>> cc771828
        owner,
        decimalShiftTwo,
        otherSideBridge.address,
        { from: ownerOfValidatorContract }
      )
      await token.mint(foreignBridgeWithMultiSignatures.address, valueOnHome.mul(toBN('2')))

      const balanceBefore = await token.balanceOf(recipient)
      const balanceBridgeBefore = await token.balanceOf(foreignBridgeWithMultiSignatures.address)

      const txHash = '0x35d3818e50234655f6aebb2a1cfbf30f59568d8a4ec72066fac5a25dbe7b8121'
      const message = createMessage(recipient, valueOnHome, txHash, foreignBridgeWithMultiSignatures.address)

      // signature 1
      const signature = await sign(twoAuthorities[0], message)
      const vrs = signatureToVRS(signature)

      // signature 2
      const signature2 = await sign(twoAuthorities[1], message)
      const vrs2 = signatureToVRS(signature2)

      const { logs } = await foreignBridgeWithMultiSignatures.executeSignatures(
        [vrs.v, vrs2.v],
        [vrs.r, vrs2.r],
        [vrs.s, vrs2.s],
        message
      ).should.be.fulfilled
      const event = logs.find(item => item.event === 'RelayedMessage')
      event.event.should.be.equal('RelayedMessage')
      event.args.recipient.should.be.equal(recipient)
      event.args.value.should.be.bignumber.equal(valueOnHome)
      const balanceAfter = await token.balanceOf(recipient)
      balanceAfter.should.be.bignumber.equal(balanceBefore.add(valueOnForeign))
      const balanceBridgeAfter = await token.balanceOf(foreignBridgeWithMultiSignatures.address)
      balanceBridgeAfter.should.be.bignumber.equal(balanceBridgeBefore.sub(valueOnForeign))
      true.should.be.equal(await foreignBridgeWithMultiSignatures.relayedMessages(txHash))
    })
  })
<<<<<<< HEAD
}

contract('ForeignBridge_ERC20_to_Native', async accounts => {
  test(accounts, false)
})

contract('ForeignBridge_ERC20_to_Native_RelativeDailyLimit', async accounts => {
  test(accounts, true)
=======
  describe('#relayTokens', () => {
    const value = ether('0.25')
    const user = accounts[7]
    const recipient = accounts[8]
    let foreignBridge
    beforeEach(async () => {
      foreignBridge = await ForeignBridge.new()
      token = await ERC677BridgeToken.new('Some ERC20', 'RSZT', 18)
      await foreignBridge.initialize(
        validatorContract.address,
        token.address,
        requireBlockConfirmations,
        gasPrice,
        [dailyLimit, maxPerTx, minPerTx],
        [homeDailyLimit, homeMaxPerTx],
        owner,
        decimalShiftZero,
        otherSideBridge.address
      )
      await token.mint(user, ether('2'))
    })
    it('should allow to bridge tokens using approve and relayTokens', async () => {
      // Given
      const currentDay = await foreignBridge.getCurrentDay()
      expect(await foreignBridge.totalSpentPerDay(currentDay)).to.be.bignumber.equal(ZERO)

      await foreignBridge.methods['relayTokens(address,address,uint256)'](user, recipient, value, {
        from: user
      }).should.be.rejectedWith(ERROR_MSG)

      await token.approve(foreignBridge.address, value, { from: user }).should.be.fulfilled

      // When
      await foreignBridge.methods['relayTokens(address,address,uint256)'](user, ZERO_ADDRESS, value, {
        from: user
      }).should.be.rejectedWith(ERROR_MSG)
      await foreignBridge.methods['relayTokens(address,address,uint256)'](user, foreignBridge.address, value, {
        from: user
      }).should.be.rejectedWith(ERROR_MSG)
      await foreignBridge.methods['relayTokens(address,address,uint256)'](user, user, 0, {
        from: user
      }).should.be.rejectedWith(ERROR_MSG)
      const { logs } = await foreignBridge.methods['relayTokens(address,address,uint256)'](user, user, value, {
        from: user
      }).should.be.fulfilled

      // Then
      expect(await foreignBridge.totalSpentPerDay(currentDay)).to.be.bignumber.equal(value)
      expectEventInLogs(logs, 'UserRequestForAffirmation', {
        recipient: user,
        value
      })
    })
    it('should allow to bridge tokens using approve and relayTokens with different recipient', async () => {
      // Given
      const currentDay = await foreignBridge.getCurrentDay()
      expect(await foreignBridge.totalSpentPerDay(currentDay)).to.be.bignumber.equal(ZERO)

      await foreignBridge.methods['relayTokens(address,address,uint256)'](user, recipient, value, {
        from: user
      }).should.be.rejectedWith(ERROR_MSG)

      await token.approve(foreignBridge.address, value, { from: user }).should.be.fulfilled

      // When
      await foreignBridge.methods['relayTokens(address,address,uint256)'](user, ZERO_ADDRESS, value, {
        from: user
      }).should.be.rejectedWith(ERROR_MSG)
      await foreignBridge.methods['relayTokens(address,address,uint256)'](user, foreignBridge.address, value, {
        from: user
      }).should.be.rejectedWith(ERROR_MSG)
      await foreignBridge.methods['relayTokens(address,address,uint256)'](user, recipient, 0, {
        from: user
      }).should.be.rejectedWith(ERROR_MSG)
      const { logs } = await foreignBridge.methods['relayTokens(address,address,uint256)'](user, recipient, value, {
        from: user
      }).should.be.fulfilled

      // Then
      expect(await foreignBridge.totalSpentPerDay(currentDay)).to.be.bignumber.equal(value)
      expectEventInLogs(logs, 'UserRequestForAffirmation', {
        recipient,
        value
      })
    })
    it('should allow only sender to specify a different receiver', async () => {
      // Given
      const currentDay = await foreignBridge.getCurrentDay()
      expect(await foreignBridge.totalSpentPerDay(currentDay)).to.be.bignumber.equal(ZERO)

      await foreignBridge.methods['relayTokens(address,address,uint256)'](user, recipient, value, {
        from: user
      }).should.be.rejectedWith(ERROR_MSG)

      await token.approve(foreignBridge.address, oneEther, { from: user }).should.be.fulfilled

      // When
      await foreignBridge.methods['relayTokens(address,address,uint256)'](user, ZERO_ADDRESS, value, {
        from: user
      }).should.be.rejectedWith(ERROR_MSG)
      await foreignBridge.methods['relayTokens(address,address,uint256)'](user, foreignBridge.address, value, {
        from: user
      }).should.be.rejectedWith(ERROR_MSG)
      await foreignBridge.methods['relayTokens(address,address,uint256)'](user, recipient, 0, {
        from: user
      }).should.be.rejectedWith(ERROR_MSG)
      await foreignBridge.methods['relayTokens(address,address,uint256)'](user, recipient, value, {
        from: recipient
      }).should.be.rejectedWith(ERROR_MSG)
      const { logs } = await foreignBridge.methods['relayTokens(address,address,uint256)'](user, recipient, value, {
        from: user
      }).should.be.fulfilled
      const { logs: logsSecondTx } = await foreignBridge.methods['relayTokens(address,address,uint256)'](
        user,
        user,
        value,
        { from: recipient }
      ).should.be.fulfilled

      // Then
      expectEventInLogs(logs, 'UserRequestForAffirmation', {
        recipient,
        value
      })
      expectEventInLogs(logsSecondTx, 'UserRequestForAffirmation', {
        recipient: user,
        value
      })
    })
    it('should not be able to transfer more than limit', async () => {
      // Given
      const userSupply = ether('2')
      const bigValue = oneEther
      const smallValue = ether('0.001')
      const currentDay = await foreignBridge.getCurrentDay()
      expect(await foreignBridge.totalSpentPerDay(currentDay)).to.be.bignumber.equal(ZERO)

      await token.approve(foreignBridge.address, userSupply, { from: user }).should.be.fulfilled

      // When
      // value < minPerTx
      await foreignBridge.methods['relayTokens(address,address,uint256)'](user, recipient, smallValue, {
        from: user
      }).should.be.rejectedWith(ERROR_MSG)
      // value > maxPerTx
      await foreignBridge.methods['relayTokens(address,address,uint256)'](user, recipient, bigValue, {
        from: user
      }).should.be.rejectedWith(ERROR_MSG)

      await foreignBridge.methods['relayTokens(address,address,uint256)'](user, recipient, halfEther, { from: user })
        .should.be.fulfilled
      await foreignBridge.methods['relayTokens(address,address,uint256)'](user, recipient, halfEther, { from: user })
        .should.be.fulfilled
      // totalSpentPerDay > dailyLimit
      await foreignBridge.methods['relayTokens(address,address,uint256)'](user, recipient, halfEther, {
        from: user
      }).should.be.rejectedWith(ERROR_MSG)

      // Then
      expect(await foreignBridge.totalSpentPerDay(currentDay)).to.be.bignumber.equal(oneEther)
    })
    it('should allow to call relayTokens without specifying the sender', async () => {
      // Given
      await foreignBridge.methods['relayTokens(address,uint256)'](recipient, value, {
        from: user
      }).should.be.rejectedWith(ERROR_MSG)

      await token.approve(foreignBridge.address, value, { from: user }).should.be.fulfilled

      // When
      await foreignBridge.methods['relayTokens(address,uint256)'](ZERO_ADDRESS, value, {
        from: user
      }).should.be.rejectedWith(ERROR_MSG)
      await foreignBridge.methods['relayTokens(address,uint256)'](foreignBridge.address, value, {
        from: user
      }).should.be.rejectedWith(ERROR_MSG)
      await foreignBridge.methods['relayTokens(address,uint256)'](recipient, 0, { from: user }).should.be.rejectedWith(
        ERROR_MSG
      )
      const { logs } = await foreignBridge.methods['relayTokens(address,uint256)'](recipient, value, { from: user })
        .should.be.fulfilled

      // Then
      expectEventInLogs(logs, 'UserRequestForAffirmation', {
        recipient,
        value
      })
    })
  })
  describe('migrateToMCD', () => {
    let foreignBridge
    let sai
    let dai
    let migrationContract
    beforeEach(async () => {
      foreignBridge = await ForeignBridge.new()
      sai = await ERC20Mock.new('sai', 'SAI', 18)
      dai = await ERC20Mock.new('dai', 'DAI', 18)
      const daiAdapterMock = await DaiAdapterMock.new(dai.address)
      migrationContract = await ScdMcdMigrationMock.new(sai.address, daiAdapterMock.address)

      await foreignBridge.initialize(
        validatorContract.address,
        sai.address,
        requireBlockConfirmations,
        gasPrice,
        [dailyLimit, maxPerTx, minPerTx],
        [homeDailyLimit, homeMaxPerTx],
        owner,
        decimalShiftZero,
        otherSideBridge.address
      )

      // Mint the bridge some sai tokens
      await sai.mint(foreignBridge.address, oneEther)

      // migration contract can mint dai
      await dai.transferOwnership(migrationContract.address)
    })
    it('should be able to swap tokens', async () => {
      // Given
      expect(await sai.balanceOf(foreignBridge.address)).to.be.bignumber.equal(oneEther)
      expect(await dai.balanceOf(foreignBridge.address)).to.be.bignumber.equal(ZERO)
      expect(await foreignBridge.erc20token()).to.be.equal(sai.address)

      // When

      // migration address should be a contract
      await foreignBridge.migrateToMCD(accounts[3], { from: owner }).should.be.rejectedWith(ERROR_MSG)

      // should be called by owner
      await foreignBridge
        .migrateToMCD(migrationContract.address, { from: accounts[5] })
        .should.be.rejectedWith(ERROR_MSG)

      const { logs } = await foreignBridge.migrateToMCD(migrationContract.address, { from: owner }).should.be.fulfilled

      // can't migrate token again
      await foreignBridge.migrateToMCD(migrationContract.address, { from: owner }).should.be.rejectedWith(ERROR_MSG)

      // Then
      expect(await sai.balanceOf(foreignBridge.address)).to.be.bignumber.equal(ZERO)
      expect(await dai.balanceOf(foreignBridge.address)).to.be.bignumber.equal(oneEther)
      expect(await foreignBridge.erc20token()).to.be.equal(dai.address)
      expectEventInLogs(logs, 'TokensSwapped', {
        from: sai.address,
        to: dai.address,
        value: oneEther
      })
      const transferEvent = await getEvents(dai, { event: 'Transfer' })
      expect(transferEvent.length).to.be.equal(1)
      expect(transferEvent[0].returnValues.from).to.be.equal(ZERO_ADDRESS)
      expect(transferEvent[0].returnValues.to).to.be.equal(foreignBridge.address)
      expect(transferEvent[0].returnValues.value).to.be.equal(oneEther.toString())
    })
  })
>>>>>>> cc771828
})<|MERGE_RESOLUTION|>--- conflicted
+++ resolved
@@ -19,11 +19,8 @@
 const oneEther = ether('1')
 const homeDailyLimit = oneEther
 const homeMaxPerTx = halfEther
-<<<<<<< HEAD
 const homeMinPerTx = quarterEther
-=======
 const dailyLimit = oneEther
->>>>>>> cc771828
 const maxPerTx = halfEther
 const minPerTx = ether('0.01')
 const ZERO = toBN(0)
@@ -34,9 +31,10 @@
 function test(accounts, isRelativeDailyLimit) {
   const ForeignBridgeContract = isRelativeDailyLimit ? ForeignBridgeRelativeDailyLimit : ForeignBridge
 
-  const limitsArray = isRelativeDailyLimit
-    ? [maxPerTx, targetLimit, threshold, homeMaxPerTx, homeMinPerTx]
-    : [maxPerTx, homeDailyLimit, homeMaxPerTx, homeMinPerTx]
+  const requestLimitsArray = [dailyLimit, maxPerTx, minPerTx]
+  const executionLimitsArray = isRelativeDailyLimit
+    ? [targetLimit, threshold, homeMaxPerTx, homeMinPerTx]
+    : [homeDailyLimit, homeMaxPerTx, homeMinPerTx]
 
   let validatorContract
   let authorities
@@ -62,130 +60,13 @@
       expect(await foreignBridge.requiredBlockConfirmations()).to.be.bignumber.equal(ZERO)
       expect(await foreignBridge.decimalShift()).to.be.bignumber.equal(ZERO)
 
-<<<<<<< HEAD
-      await foreignBridge
-        .initialize(
-          ZERO_ADDRESS,
-          token.address,
-          requireBlockConfirmations,
-          gasPrice,
-          limitsArray,
-          owner,
-          decimalShiftZero
-        )
-        .should.be.rejectedWith(ERROR_MSG)
-      await foreignBridge
-        .initialize(
-          validatorContract.address,
-          ZERO_ADDRESS,
-          requireBlockConfirmations,
-          gasPrice,
-          limitsArray,
-          owner,
-          decimalShiftZero
-        )
-        .should.be.rejectedWith(ERROR_MSG)
-      await foreignBridge // eslint-disable-next-line
-        .initialize(
-          validatorContract.address,
-          token.address,
-          0,
-          gasPrice,
-          limitsArray,
-          owner,
-          decimalShiftZero
-        )
-        .should.be.rejectedWith(ERROR_MSG)
-      await foreignBridge
-        .initialize(
-          validatorContract.address,
-          token.address,
-          requireBlockConfirmations,
-          0,
-          limitsArray,
-          owner,
-          decimalShiftZero
-        )
-        .should.be.rejectedWith(ERROR_MSG)
-      await foreignBridge
-        .initialize(
-          validatorContract.address,
-          owner,
-          requireBlockConfirmations,
-          gasPrice,
-          limitsArray,
-          owner,
-          decimalShiftZero
-        )
-        .should.be.rejectedWith(ERROR_MSG)
-      await foreignBridge // eslint-disable-next-line
-        .initialize(
-          owner,
-          token.address,
-          requireBlockConfirmations,
-          gasPrice,
-          limitsArray,
-          owner,
-          decimalShiftZero
-        )
-        .should.be.rejectedWith(ERROR_MSG)
-      if (isRelativeDailyLimit) {
-        await foreignBridge
-          .initialize(
-            validatorContract.address,
-            token.address,
-            requireBlockConfirmations,
-            gasPrice,
-            [maxPerTx, ether('2'), threshold, homeMaxPerTx, homeMinPerTx],
-            owner,
-            decimalShiftZero
-          )
-          .should.be.rejectedWith(ERROR_MSG)
-        await foreignBridge
-          .initialize(
-            validatorContract.address,
-            token.address,
-            requireBlockConfirmations,
-            gasPrice,
-            [maxPerTx, targetLimit, ether('0.001'), homeMaxPerTx, homeMinPerTx],
-            owner,
-            decimalShiftZero
-          )
-          .should.be.rejectedWith(ERROR_MSG)
-      } else {
-        await foreignBridge
-          .initialize(
-            validatorContract.address,
-            token.address,
-            requireBlockConfirmations,
-            gasPrice,
-            [maxPerTx, halfEther, homeMaxPerTx, homeMinPerTx],
-            owner,
-            decimalShiftZero
-          )
-          .should.be.rejectedWith(ERROR_MSG)
-      }
-      await foreignBridge
-        .initialize(
-          validatorContract.address,
-          token.address,
-          requireBlockConfirmations,
-          gasPrice,
-          isRelativeDailyLimit
-            ? [maxPerTx, targetLimit, threshold, homeMaxPerTx, homeMaxPerTx]
-            : [maxPerTx, homeDailyLimit, homeMaxPerTx, homeMaxPerTx],
-          owner,
-          decimalShiftZero
-        )
-        .should.be.rejectedWith(ERROR_MSG)
-=======
       await foreignBridge.initialize(
         ZERO_ADDRESS,
         token.address,
         requireBlockConfirmations,
         gasPrice,
-        [dailyLimit, maxPerTx, minPerTx],
-        [homeDailyLimit, homeMaxPerTx],
+        requestLimitsArray,
+        executionLimitsArray,
         owner,
         decimalShiftZero,
         otherSideBridge.address
@@ -195,8 +76,8 @@
         ZERO_ADDRESS,
         requireBlockConfirmations,
         gasPrice,
-        [dailyLimit, maxPerTx, minPerTx],
-        [homeDailyLimit, homeMaxPerTx],
+        requestLimitsArray,
+        executionLimitsArray,
         owner,
         decimalShiftZero,
         otherSideBridge.address
@@ -206,8 +87,8 @@
         token.address,
         0,
         gasPrice,
-        [dailyLimit, maxPerTx, minPerTx],
-        [homeDailyLimit, homeMaxPerTx],
+        requestLimitsArray,
+        executionLimitsArray,
         owner,
         decimalShiftZero,
         otherSideBridge.address
@@ -217,8 +98,8 @@
         token.address,
         requireBlockConfirmations,
         0,
-        [dailyLimit, maxPerTx, minPerTx],
-        [homeDailyLimit, homeMaxPerTx],
+        requestLimitsArray,
+        executionLimitsArray,
         owner,
         decimalShiftZero,
         otherSideBridge.address
@@ -229,7 +110,7 @@
         requireBlockConfirmations,
         gasPrice,
         [maxPerTx, maxPerTx, minPerTx],
-        [homeDailyLimit, homeMaxPerTx],
+        executionLimitsArray,
         owner,
         decimalShiftZero,
         otherSideBridge.address
@@ -240,7 +121,7 @@
         requireBlockConfirmations,
         gasPrice,
         [dailyLimit, minPerTx, minPerTx],
-        [homeDailyLimit, homeMaxPerTx],
+        executionLimitsArray,
         owner,
         decimalShiftZero,
         otherSideBridge.address
@@ -250,8 +131,10 @@
         token.address,
         requireBlockConfirmations,
         gasPrice,
-        [dailyLimit, maxPerTx, minPerTx],
-        [homeMaxPerTx, homeMaxPerTx],
+        requestLimitsArray,
+        isRelativeDailyLimit
+          ? [targetLimit, threshold, homeMaxPerTx, homeMaxPerTx]
+          : [homeDailyLimit, homeMaxPerTx, homeMaxPerTx],
         owner,
         decimalShiftZero,
         otherSideBridge.address
@@ -262,25 +145,20 @@
         token.address,
         requireBlockConfirmations,
         gasPrice,
-        [dailyLimit, maxPerTx, minPerTx],
-        [homeDailyLimit, homeMaxPerTx],
+        requestLimitsArray,
+        executionLimitsArray,
         owner,
         '9',
         ZERO_ADDRESS
       ).should.be.rejected
->>>>>>> cc771828
 
       const { logs } = await foreignBridge.initialize(
         validatorContract.address,
         token.address,
         requireBlockConfirmations,
         gasPrice,
-<<<<<<< HEAD
-        limitsArray,
-=======
-        [dailyLimit, maxPerTx, minPerTx],
-        [homeDailyLimit, homeMaxPerTx],
->>>>>>> cc771828
+        requestLimitsArray,
+        executionLimitsArray,
         owner,
         '9',
         otherSideBridge.address
@@ -311,14 +189,10 @@
         requiredBlockConfirmations: toBN(requireBlockConfirmations)
       })
       expectEventInLogs(logs, 'GasPriceChanged', { gasPrice })
-<<<<<<< HEAD
+      expectEventInLogs(logs, 'DailyLimitChanged', { newLimit: dailyLimit })
       if (!isRelativeDailyLimit) {
         expectEventInLogs(logs, 'ExecutionDailyLimitChanged', { newLimit: homeDailyLimit })
       }
-=======
-      expectEventInLogs(logs, 'DailyLimitChanged', { newLimit: dailyLimit })
-      expectEventInLogs(logs, 'ExecutionDailyLimitChanged', { newLimit: homeDailyLimit })
->>>>>>> cc771828
     })
   })
   describe('#executeSignatures', async () => {
@@ -332,12 +206,8 @@
         token.address,
         requireBlockConfirmations,
         gasPrice,
-<<<<<<< HEAD
-        limitsArray,
-=======
-        [dailyLimit, maxPerTx, minPerTx],
-        [homeDailyLimit, homeMaxPerTx],
->>>>>>> cc771828
+        requestLimitsArray,
+        executionLimitsArray,
         owner,
         decimalShiftZero,
         otherSideBridge.address
@@ -480,12 +350,8 @@
         token.address,
         requireBlockConfirmations,
         gasPrice,
-<<<<<<< HEAD
-        limitsArray,
-=======
-        [dailyLimit, maxPerTx, minPerTx],
-        [homeDailyLimit, homeMaxPerTx],
->>>>>>> cc771828
+        requestLimitsArray,
+        executionLimitsArray,
         owner,
         decimalShiftZero,
         otherSideBridge.address,
@@ -551,12 +417,8 @@
         erc20Token.address,
         requireBlockConfirmations,
         gasPrice,
-<<<<<<< HEAD
-        limitsArray,
-=======
-        [dailyLimit, maxPerTx, minPerTx],
-        [homeDailyLimit, homeMaxPerTx],
->>>>>>> cc771828
+        requestLimitsArray,
+        executionLimitsArray,
         owner,
         decimalShiftZero,
         otherSideBridge.address
@@ -617,12 +479,8 @@
         token.address,
         requireBlockConfirmations,
         gasPrice,
-<<<<<<< HEAD
-        limitsArray,
-=======
-        [dailyLimit, maxPerTx, minPerTx],
-        [homeDailyLimit, homeMaxPerTx],
->>>>>>> cc771828
+        requestLimitsArray,
+        executionLimitsArray,
         owner,
         decimalShiftZero,
         otherSideBridge.address
@@ -647,12 +505,8 @@
           tokenAddress,
           requireBlockConfirmations,
           gasPrice,
-<<<<<<< HEAD
-          isRelativeDailyLimit ? ['2', '1', '3', '2', '1'] : ['2', '3', '2', '1'],
-=======
           ['3', '2', '1'],
-          ['3', '2'],
->>>>>>> cc771828
+          isRelativeDailyLimit ? ['1', '3', '2', '1'] : ['3', '2', '1'],
           owner,
           decimalShiftZero,
           otherSideBridge.address
@@ -680,12 +534,8 @@
         token.address,
         requireBlockConfirmations,
         gasPrice,
-<<<<<<< HEAD
-        limitsArray,
-=======
-        [dailyLimit, maxPerTx, minPerTx],
-        [homeDailyLimit, homeMaxPerTx],
->>>>>>> cc771828
+        requestLimitsArray,
+        executionLimitsArray,
         owner,
         decimalShiftZero,
         otherSideBridge.address
@@ -727,12 +577,8 @@
         token.address,
         requireBlockConfirmations,
         gasPrice,
-<<<<<<< HEAD
-        limitsArray,
-=======
-        [dailyLimit, maxPerTx, minPerTx],
-        [homeDailyLimit, homeMaxPerTx],
->>>>>>> cc771828
+        requestLimitsArray,
+        executionLimitsArray,
         owner,
         decimalShiftTwo,
         otherSideBridge.address
@@ -778,12 +624,8 @@
         token.address,
         requireBlockConfirmations,
         gasPrice,
-<<<<<<< HEAD
-        limitsArray,
-=======
-        [dailyLimit, maxPerTx, minPerTx],
-        [homeDailyLimit, homeMaxPerTx],
->>>>>>> cc771828
+        requestLimitsArray,
+        executionLimitsArray,
         owner,
         decimalShiftTwo,
         otherSideBridge.address,
@@ -822,16 +664,6 @@
       true.should.be.equal(await foreignBridgeWithMultiSignatures.relayedMessages(txHash))
     })
   })
-<<<<<<< HEAD
-}
-
-contract('ForeignBridge_ERC20_to_Native', async accounts => {
-  test(accounts, false)
-})
-
-contract('ForeignBridge_ERC20_to_Native_RelativeDailyLimit', async accounts => {
-  test(accounts, true)
-=======
   describe('#relayTokens', () => {
     const value = ether('0.25')
     const user = accounts[7]
@@ -845,8 +677,8 @@
         token.address,
         requireBlockConfirmations,
         gasPrice,
-        [dailyLimit, maxPerTx, minPerTx],
-        [homeDailyLimit, homeMaxPerTx],
+        requestLimitsArray,
+        executionLimitsArray,
         owner,
         decimalShiftZero,
         otherSideBridge.address
@@ -1038,8 +870,8 @@
         sai.address,
         requireBlockConfirmations,
         gasPrice,
-        [dailyLimit, maxPerTx, minPerTx],
-        [homeDailyLimit, homeMaxPerTx],
+        requestLimitsArray,
+        executionLimitsArray,
         owner,
         decimalShiftZero,
         otherSideBridge.address
@@ -1088,5 +920,12 @@
       expect(transferEvent[0].returnValues.value).to.be.equal(oneEther.toString())
     })
   })
->>>>>>> cc771828
+}
+
+contract('ForeignBridge_ERC20_to_Native', async accounts => {
+  test(accounts, false)
+})
+
+contract('ForeignBridge_ERC20_to_Native_RelativeDailyLimit', async accounts => {
+  test(accounts, true)
 })