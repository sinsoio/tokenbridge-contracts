--- conflicted
+++ resolved
@@ -361,8 +361,7 @@
 # addresses are collected on the Home side. The same addresses will be used on
 # the Foreign network to confirm that the finalized agreement was transferred
 # correctly to the Foreign network.
-<<<<<<< HEAD
-VALIDATORS="0x 0x 0x"
+VALIDATORS=0x 0x 0x
 ```
 
 ## `ARBITRARY-MESSAGE` Bridge Mode Configuration Example. 
@@ -449,7 +448,4 @@
 # the Foreign network to confirm that the finalized agreement was transferred
 # correctly to the Foreign network.
 VALIDATORS="0x 0x 0x"
-=======
-VALIDATORS=0x 0x 0x
->>>>>>> 1d61c2ca
 ```