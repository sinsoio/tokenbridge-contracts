--- conflicted
+++ resolved
@@ -16,23 +16,13 @@
 
 3. If necessary, deploy and configure a multi-sig wallet contract to manage the bridge contracts after deployment. We have not audited any wallets for security, but have used https://github.com/gnosis/MultiSigWallet/ with success.
 
-<<<<<<< HEAD
-4. adjust parameters in the `.env` file depending on the desired bridge mode
-
-5. fill the balance of the deployment account in Home and Foreign networks
-
-6. run `node deploy.js`
-
-## Configuration for `NATIVE-TO-ERC` Bridge mode
-=======
 4. Adjust the parameters in the `.env` file depending on the desired bridge mode. See below for comments related to each parameter.
 
-5. Add funds to the deployment accounts in both the Home and Foreign networks. 
+5. Add funds to the deployment accounts in both theHome and Foreign networks. 
 
 6. Run `node deploy.js`. 
 
-## `NATIVE-TO-ERC` Bridge Mode Configuration Example.  
->>>>>>> d8e6748a
+## `NATIVE-TO-ERC` Bridge Mode Configuration Example.
 
 This example of an `.env` file for the `native-to-erc` bridge mode includes comments describing each parameter.
 
@@ -137,10 +127,6 @@
 VALIDATORS="0x 0x 0x"
 ```
 
-<<<<<<< HEAD
-## Configuration for `ERC-TO-ERC` Bridge mode
-=======
->>>>>>> d8e6748a
 
 ## `ERC-TO-ERC` Bridge Mode Configuration Example. 
 
