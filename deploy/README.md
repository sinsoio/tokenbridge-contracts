# How to Deploy POA Bridge Contracts

In order to deploy bridge contracts you must run `npm install` to install all dependencies. For more information, see the [project README](../README.md).

1. Compile the source contracts.
```
cd ..
npm run compile
```

2. Create a `.env` file.
```
cd deploy
cp .env.example .env
```

3. If necessary, deploy and configure a multi-sig wallet contract to manage the bridge contracts after deployment. We have not audited any wallets for security, but have used https://github.com/gnosis/MultiSigWallet/ with success.

4. Adjust the parameters in the `.env` file depending on the desired bridge mode. See below for comments related to each parameter.

5. Add funds to the deployment accounts in both the Home and Foreign networks. 

6. Run `node deploy.js`. 

## `NATIVE-TO-ERC` Bridge Mode Configuration Example.

This example of an `.env` file for the `native-to-erc` bridge mode includes comments describing each parameter.

```bash


# The type of bridge. Defines set of contracts to be deployed.
BRIDGE_MODE=NATIVE_TO_ERC

# If Home network does not support byzantium fork, should use contracts compiled for spuriousDragon
# Default value is byzantium
#HOME_EVM_VERSION=spuriousDragon

# If Foreign network does not support byzantium fork, should use contracts compiled for spuriousDragon
# Default value is byzantium
#FOREIGN_EVM_VERSION=spuriousDragon

# The private key hex value of the account responsible for contracts
# deployments and initial configuration. The account's balance must contain
# funds from both networks.
DEPLOYMENT_ACCOUNT_PRIVATE_KEY=67..14
# Extra gas added to the estimated gas of a particular deployment/configuration transaction
# E.g. if estimated gas returns 100000 and the parameter is 0.2, 
# the transaction gas limit will be (100000 + 100000 * 0.2) = 120000
DEPLOYMENT_GAS_LIMIT_EXTRA=0.2
# The "gasPrice" parameter set in every deployment/configuration transaction on
# Home network (in Wei).
HOME_DEPLOYMENT_GAS_PRICE=10000000000
# The "gasPrice" parameter set in every deployment/configuration transaction on
# Foreign network (in Wei).
FOREIGN_DEPLOYMENT_GAS_PRICE=10000000000
# The timeout limit to wait for receipt of the deployment/configuration
# transaction.
GET_RECEIPT_INTERVAL_IN_MILLISECONDS=3000

# The name of the ERC677 token to be deployed on the Foreign network.
BRIDGEABLE_TOKEN_NAME=Your New Bridged Token
# The symbol name of the ERC677 token to be deployed on the Foreign network.
BRIDGEABLE_TOKEN_SYMBOL=TEST
# The number of supportable decimal digits after the "point" in the ERC677 token
# to be deployed on the Foreign network.
BRIDGEABLE_TOKEN_DECIMALS=18

# The RPC channel to a Home node able to handle deployment/configuration
# transactions.
HOME_RPC_URL=https://core.poa.network
# Address on Home network with permissions to change parameters of the bridge contract.
# For extra security we recommended using a multi-sig wallet contract address here.
HOME_BRIDGE_OWNER=0x
# Address on Home network with permissions to change parameters of bridge validator contract.
HOME_VALIDATORS_OWNER=0x
# Address on Home network with permissions to upgrade the bridge contract and the 
# bridge validator contract.
HOME_UPGRADEABLE_ADMIN=0x
# The daily transaction limit in Wei. As soon as this limit is exceeded, any
# transaction which requests to relay assets will fail.
HOME_DAILY_LIMIT=30000000000000000000000000
# The maximum limit for one transaction in Wei. If a single transaction tries to
# relay funds exceeding this limit it will fail. HOME_MAX_AMOUNT_PER_TX must be 
# less than HOME_DAILY_LIMIT.
HOME_MAX_AMOUNT_PER_TX=1500000000000000000000000
# The minimum limit for one transaction in Wei. If a transaction tries to relay
# funds below this limit it will fail. This is required to prevent dryout
# validator accounts.
HOME_MIN_AMOUNT_PER_TX=500000000000000000
# The finalization threshold. The number of blocks issued after the block with
# the corresponding deposit transaction to guarantee the transaction will not be
# rolled back.
HOME_REQUIRED_BLOCK_CONFIRMATIONS=1
# The default gas price (in Wei) used to send Home Network signature
# transactions for deposit or withdrawal confirmations. This price is used if
# the Gas price oracle is unreachable.
HOME_GAS_PRICE=1000000000

# The RPC channel to a Foreign node able to handle deployment/configuration
# transactions.
FOREIGN_RPC_URL=https://mainnet.infura.io
# Address on Foreign network with permissions to change parameters of the bridge contract.
# For extra security we recommended using a multi-sig wallet contract address here.
FOREIGN_BRIDGE_OWNER=0x
# Address on Foreign network with permissions to change parameters of bridge validator contract.
FOREIGN_VALIDATORS_OWNER=0x
# Address on Foreign network with permissions to upgrade the bridge contract and the 
# bridge validator contract.
FOREIGN_UPGRADEABLE_ADMIN=0x
# The daily limit in Wei. As soon as this limit is exceeded, any transaction
# requesting to relay assets will fail.
FOREIGN_DAILY_LIMIT=15000000000000000000000000
# The maximum limit per one transaction in Wei. If a transaction tries to relay
# funds exceeding this limit it will fail. FOREIGN_MAX_AMOUNT_PER_TX must be less
# than FOREIGN_DAILY_LIMIT.
FOREIGN_MAX_AMOUNT_PER_TX=750000000000000000000000
# The minimum limit for one transaction in Wei. If a transaction tries to relay
# funds below this limit it will fail. This is required to prevent dryout
# validator accounts.
FOREIGN_MIN_AMOUNT_PER_TX=500000000000000000
# The finalization threshold. The number of blocks issued after the block with
# the corresponding deposit transaction to guarantee the transaction will not be
# rolled back.
FOREIGN_REQUIRED_BLOCK_CONFIRMATIONS=8
# The default gas price (in Wei) used to send Foreign network transactions
# finalizing asset deposits. This price is used if the Gas price oracle is
# unreachable.
FOREIGN_GAS_PRICE=10000000000

# The minimum number of validators required to send their signatures confirming
# the relay of assets. The same number of validators is expected on both sides
# of the bridge.
REQUIRED_NUMBER_OF_VALIDATORS=1
# The set of validators' addresses. It is assumed that signatures from these
# addresses are collected on the Home side. The same addresses will be used on
# the Foreign network to confirm that the finalized agreement was transferred
# correctly to the Foreign network.
VALIDATORS=0x 0x 0x

# Variable to define whether to use RewardableValidators contract and set a fee manager contract on Home network
# On this bridge mode ONE_DIRECTION and BOTH_DIRECTIONS are supported on Home network
HOME_REWARDABLE=false
# Variable to define whether to use RewardableValidators contract and set a fee manager contract on Foreign network
# On this bridge mode ONE_DIRECTION is supported on Foreign network
FOREIGN_REWARDABLE=false
# List validators accounts were rewards should be transferred separated by space without quotes
# Makes sense only when HOME_REWARDABLE!=false or FOREIGN_REWARDABLE!=false
VALIDATORS_REWARD_ACCOUNTS=0x 0x 0x

# Fee to be taken for every transaction directed from the Home network to the Foreign network
# Makes sense only when FOREIGN_REWARDABLE=ONE_DIRECTION or HOME_REWARDABLE=BOTH_DIRECTIONS
# e.g. 0.1% fee
HOME_TRANSACTIONS_FEE=0.001
# Fee to be taken for every transaction directed from the Foreign network to the Home network
# Makes sense only when HOME_REWARDABLE!=false
# e.g. 0.1% fee
FOREIGN_TRANSACTIONS_FEE=0.001

# The flag defining whether to use ERC677BridgeTokenRewardable contract instead of
# ERC677BridgeToken.
DEPLOY_REWARDABLE_TOKEN=false
# The address of Staking contract used by ERC677BridgeTokenRewardable contract.
# Makes sense only when DEPLOY_REWARDABLE_TOKEN=true
DPOS_STAKING_ADDRESS=0x
# The address of BlockReward contract used by ERC677BridgeTokenRewardable contract.
# Makes sense only when DEPLOY_REWARDABLE_TOKEN=true
BLOCK_REWARD_ADDRESS=0x
```


## `ERC-TO-ERC` Bridge Mode Configuration Example. 

This example of an `.env` file for the `erc-to-erc` bridge mode includes comments describing each parameter.

```bash
# The type of bridge. Defines set of contracts to be deployed.
BRIDGE_MODE=ERC_TO_ERC

# If Home network does not support byzantium fork, should use contracts compiled for spuriousDragon
# Default value is byzantium
#HOME_EVM_VERSION=spuriousDragon

# If Foreign network does not support byzantium fork, should use contracts compiled for spuriousDragon
# Default value is byzantium
#FOREIGN_EVM_VERSION=spuriousDragon

# The private key hex value of the account responsible for contracts
# deployments and initial configuration. The account's balance must contain
# funds from both networks.
DEPLOYMENT_ACCOUNT_PRIVATE_KEY=67..14
# Extra gas added to the estimated gas of a particular deployment/configuration transaction
# E.g. if estimated gas returns 100000 and the parameter is 0.2, 
# the transaction gas limit will be (100000 + 100000 * 0.2) = 120000
DEPLOYMENT_GAS_LIMIT_EXTRA=0.2
# The "gasPrice" parameter set in every deployment/configuration transaction on
# Home network (in Wei).
HOME_DEPLOYMENT_GAS_PRICE=10000000000
# The "gasPrice" parameter set in every deployment/configuration transaction on
# Foreign network (in Wei).
FOREIGN_DEPLOYMENT_GAS_PRICE=10000000000
# The timeout limit to wait for receipt of the deployment/configuration
# transaction.
GET_RECEIPT_INTERVAL_IN_MILLISECONDS=3000

# The name of the ERC677 token to be deployed on the Home network.
BRIDGEABLE_TOKEN_NAME=Your New Bridged Token
# The symbol name of the ERC677 token to be deployed on the Home network.
BRIDGEABLE_TOKEN_SYMBOL=TEST
# The number of supportable decimal digits after the "point" in the ERC677 token
# to be deployed on the Home network.
BRIDGEABLE_TOKEN_DECIMALS=18

# The RPC channel to a Home node able to handle deployment/configuration
# transactions.
HOME_RPC_URL=https://core.poa.network
# Address on Home network with permissions to change parameters of the bridge contract.
# For extra security we recommended using a multi-sig wallet contract address here.
HOME_BRIDGE_OWNER=0x
# Address on Home network with permissions to change parameters of bridge validator contract.
HOME_VALIDATORS_OWNER=0x
# Address on Home network with permissions to upgrade the bridge contract and
# the bridge validator contract.
HOME_UPGRADEABLE_ADMIN=0x
# The daily transaction limit in Wei. As soon as this limit is exceeded, any
# transaction which requests to relay assets will fail.
HOME_DAILY_LIMIT=30000000000000000000000000
# The maximum limit for one transaction in Wei. If a single transaction tries to
# relay funds exceeding this limit it will fail. HOME_MAX_AMOUNT_PER_TX must be 
# less than HOME_DAILY_LIMIT.
HOME_MAX_AMOUNT_PER_TX=1500000000000000000000000
# The minimum limit for one transaction in Wei. If a transaction tries to relay
# funds below this limit it will fail. This is required to prevent dryout
# validator accounts. 
HOME_MIN_AMOUNT_PER_TX=500000000000000000
# The finalization threshold. The number of blocks issued after the block with
# the corresponding deposit transaction to guarantee the transaction will not be
# rolled back.
HOME_REQUIRED_BLOCK_CONFIRMATIONS=1
# The default gas price (in Wei) used to send Home Network signature
# transactions for deposit or withdrawal confirmations. This price is used if
# the Gas price oracle is unreachable.
HOME_GAS_PRICE=1000000000

# The RPC channel to a Foreign node able to handle deployment/configuration
# transactions.
FOREIGN_RPC_URL=https://mainnet.infura.io
# Address on Foreign network with permissions to change parameters of the bridge contract.
# For extra security we recommended using a multi-sig wallet contract address here.
FOREIGN_BRIDGE_OWNER=0x
# Address on Foreign network with permissions to change parameters of bridge validator contract.
FOREIGN_VALIDATORS_OWNER=0x
# Address on Foreign network with permissions to upgrade the bridge contract and the 
# bridge validator contract.
FOREIGN_UPGRADEABLE_ADMIN=0x
# The daily transaction limit in Wei. Used on the Home side to check the bridge validator’s actions.
FOREIGN_DAILY_LIMIT=15000000000000000000000000
# The maximum limit for one transaction in Wei. FOREIGN_MAX_AMOUNT_PER_TX must be less
# than FOREIGN_DAILY_LIMIT. Used on the Home side to check the bridge validator’s actions.
FOREIGN_MAX_AMOUNT_PER_TX=750000000000000000000000
# Not used in this mode, comment out or delete this variable.
# FOREIGN_MIN_AMOUNT_PER_TX=
# The finalization threshold. The number of blocks issued after the block with
# the corresponding deposit transaction to guarantee the transaction will not be
# rolled back.
FOREIGN_REQUIRED_BLOCK_CONFIRMATIONS=8
# The default gas price (in Wei) used to send Foreign network transactions
# finalizing asset deposits. This price is used if the Gas price oracle is
# unreachable.
FOREIGN_GAS_PRICE=10000000000
# The address of the existing ERC20 compatible token in the Foreign network to
# be exchanged to the ERC20/ERC677 token deployed on Home.
ERC20_TOKEN_ADDRESS=0x
# Flag to specify that the existing ERC20 is also ERC677 compatible and want the Foreign bridge to use it as ERC677 to increase security.
ERC20_EXTENDED_BY_ERC677=false

# The minimum number of validators required to send their signatures confirming
# the relay of assets. The same number of validators is expected on both sides
# of the bridge.
REQUIRED_NUMBER_OF_VALIDATORS=1
# The set of validators' addresses. It is assumed that signatures from these
# addresses are collected on the Home side. The same addresses will be used on
# the Foreign network to confirm that the finalized agreement was transferred
# correctly to the Foreign network.
VALIDATORS=0x 0x 0x

# The flag defining whether to use ERC677BridgeTokenRewardable contract instead of
# ERC677BridgeToken.
DEPLOY_REWARDABLE_TOKEN=false
# The address of Staking contract used by ERC677BridgeTokenRewardable contract.
# Makes sense only when DEPLOY_REWARDABLE_TOKEN=true
DPOS_STAKING_ADDRESS=0x
# The address of BlockReward contract used by ERC677BridgeTokenRewardable contract.
# Makes sense only when DEPLOY_REWARDABLE_TOKEN=true
BLOCK_REWARD_ADDRESS=0x
```

## `ERC-TO-NATIVE` Bridge Mode Configuration Example. 

This example of an `.env` file for the `erc-to-native` bridge mode includes comments describing each parameter.

```bash
# The type of bridge. Defines set of contracts to be deployed.
BRIDGE_MODE=ERC_TO_NATIVE

# If Home network does not support byzantium fork, should use contracts compiled for spuriousDragon
# Default value is byzantium
#HOME_EVM_VERSION=spuriousDragon

# If Foreign network does not support byzantium fork, should use contracts compiled for spuriousDragon
# Default value is byzantium
#FOREIGN_EVM_VERSION=spuriousDragon

# The private key hex value of the account responsible for contracts
# deployments and initial configuration. The account's balance must contain
# funds from both networks.
DEPLOYMENT_ACCOUNT_PRIVATE_KEY=67..14
# Extra gas added to the estimated gas of a particular deployment/configuration transaction
# E.g. if estimated gas returns 100000 and the parameter is 0.2, 
# the transaction gas limit will be (100000 + 100000 * 0.2) = 120000
DEPLOYMENT_GAS_LIMIT_EXTRA=0.2
# The "gasPrice" parameter set in every deployment/configuration transaction on
# Home network (in Wei).
HOME_DEPLOYMENT_GAS_PRICE=10000000000
# The "gasPrice" parameter set in every deployment/configuration transaction on
# Foreign network (in Wei).
FOREIGN_DEPLOYMENT_GAS_PRICE=10000000000
# The timeout limit to wait for receipt of the deployment/configuration
# transaction.
GET_RECEIPT_INTERVAL_IN_MILLISECONDS=3000

# The RPC channel to a Home node able to handle deployment/configuration
# transactions.
HOME_RPC_URL=https://core.poa.network
# Address on Home network with permissions to change parameters of the bridge contract.
# For extra security we recommended using a multi-sig wallet contract address here.
HOME_BRIDGE_OWNER=0x
# Address on Home network with permissions to change parameters of bridge validator contract.
HOME_VALIDATORS_OWNER=0x
# Address on Home network with permissions to upgrade the bridge contract and the 
# bridge validator contract.
HOME_UPGRADEABLE_ADMIN=0x
# The daily transaction limit in Wei. As soon as this limit is exceeded, any
# transaction which requests to relay assets will fail.
HOME_DAILY_LIMIT=30000000000000000000000000
# The maximum limit for one transaction in Wei. If a single transaction tries to
# relay funds exceeding this limit it will fail. HOME_MAX_AMOUNT_PER_TX must be 
# less than HOME_DAILY_LIMIT.
HOME_MAX_AMOUNT_PER_TX=1500000000000000000000000
# The minimum limit for one transaction in Wei. If a transaction tries to relay
# funds below this limit it will fail. This is required to prevent dryout
# validator accounts.
HOME_MIN_AMOUNT_PER_TX=500000000000000000
# The finalization threshold. The number of blocks issued after the block with
# the corresponding deposit transaction to guarantee the transaction will not be
# rolled back.
HOME_REQUIRED_BLOCK_CONFIRMATIONS=1
# The default gas price (in Wei) used to send Home Network signature
# transactions for deposit or withdrawal confirmations. This price is used if
# the Gas price oracle is unreachable.
HOME_GAS_PRICE=1000000000

# The address of the existing smart contract for block reward calculation on Home network.
BLOCK_REWARD_ADDRESS=0x

# The RPC channel to a Foreign node able to handle deployment/configuration
# transactions.
FOREIGN_RPC_URL=https://mainnet.infura.io
# Address on Foreign network with permissions to change parameters of the bridge contract.
# For extra security we recommended using a multi-sig wallet contract address here.
FOREIGN_BRIDGE_OWNER=0x
# Address on the Foreign network with permissions to change parameters of 
# the bridge validator contract.
FOREIGN_VALIDATORS_OWNER=0x
# Address on the Foreign network with permissions to upgrade the bridge contract 
# and the bridge validator contract.
FOREIGN_UPGRADEABLE_ADMIN=0x
# The daily transaction limit in Wei. Used on the Home side to check 
# the bridge validator’s actions. 
FOREIGN_DAILY_LIMIT=15000000000000000000000000
# The maximum limit for one transaction in Wei. FOREIGN_MAX_AMOUNT_PER_TX must be 
# less than FOREIGN_DAILY_LIMIT. Used on the Home side to check the bridge validator’s actions.
FOREIGN_MAX_AMOUNT_PER_TX=750000000000000000000000
# Not used in this mode, comment out or delete this variable.
# FOREIGN_MIN_AMOUNT_PER_TX=
# The finalization threshold. The number of blocks issued after the block with
# the corresponding deposit transaction to guarantee the transaction will not be
# rolled back.
FOREIGN_REQUIRED_BLOCK_CONFIRMATIONS=8
# The default gas price (in Wei) used to send Foreign network transactions
# finalizing asset deposits. This price is used if the Gas price oracle is
# unreachable.
FOREIGN_GAS_PRICE=10000000000

# The address of the existing ERC20 compatible token in the Foreign network to
# be exchanged to the native coins on Home.
ERC20_TOKEN_ADDRESS=0x

# The minimum number of validators required to send their signatures confirming
# the relay of assets. The same number of validators is expected on both sides
# of the bridge.
REQUIRED_NUMBER_OF_VALIDATORS=1
# The set of validators' addresses. It is assumed that signatures from these
# addresses are collected on the Home side. The same addresses will be used on
# the Foreign network to confirm that the finalized agreement was transferred
# correctly to the Foreign network.
VALIDATORS=0x 0x 0x
<<<<<<< HEAD
```

## `ARBITRARY-MESSAGE` Bridge Mode Configuration Example. 

This example of an `.env` file for the `arbitrary-message` bridge mode includes comments describing each parameter.

```bash
# The type of bridge. Defines set of contracts to be deployed.
BRIDGE_MODE=ARBITRARY_MESSAGE

# The private key hex value of the account responsible for contracts
# deployments and initial configuration. The account's balance must contain
# funds from both networks.
DEPLOYMENT_ACCOUNT_PRIVATE_KEY=67..14
# The "gas" parameter set in every deployment/configuration transaction.
DEPLOYMENT_GAS_LIMIT=5000000
# The "gasPrice" parameter set in every deployment/configuration transaction on
# Home network (in Wei).
HOME_DEPLOYMENT_GAS_PRICE=10000000000
# The "gasPrice" parameter set in every deployment/configuration transaction on
# Foreign network (in Wei).
FOREIGN_DEPLOYMENT_GAS_PRICE=10000000000
# The timeout limit to wait for receipt of the deployment/configuration
# transaction.
GET_RECEIPT_INTERVAL_IN_MILLISECONDS=3000

# The RPC channel to a Home node able to handle deployment/configuration
# transactions.
HOME_RPC_URL=https://poa.infura.io
# The address of an administrator on the Home network who can change bridge
# parameters and a validator's contract. For extra security we recommended using
# a multi-sig wallet contract address here.
HOME_OWNER_MULTISIG=0x
# The address from which a validator's contract can be upgraded on Home.
HOME_UPGRADEABLE_ADMIN_VALIDATORS=0x
# The address from which the bridge's contract can be upgraded on Home.
HOME_UPGRADEABLE_ADMIN_BRIDGE=0x

# The maximum value of estimated gas for one transaction in Wei.
HOME_MAX_AMOUNT_PER_TX=1500000000000000000000000
# The finalization threshold. The number of blocks issued after the block with
# the corresponding deposit transaction to guarantee the transaction will not be
# rolled back.
HOME_REQUIRED_BLOCK_CONFIRMATIONS=1
# The default gas price (in Wei) used to send Home Network signature
# transactions for deposit or withdrawal confirmations. This price is used if
# the Gas price oracle is unreachable.
HOME_GAS_PRICE=1000000000
# The mode of economic compensation for Home bridge operations. 
# If set to true, messages bridged from Foreign Network to Home Network will not pay fees.  
HOME_AMB_SUBSIDIZED_MODE=false

# The RPC channel to a Foreign node able to handle deployment/configuration
# transactions.
FOREIGN_RPC_URL=https://mainnet.infura.io
# The address of an administrator on the Foreign network who can change bridge
# parameters and the validator's contract. For extra security we recommended
# using a multi-sig wallet contract address here.
FOREIGN_OWNER_MULTISIG=0x
# The address from which a validator's contract can be upgraded on Foreign.
FOREIGN_UPGRADEABLE_ADMIN_VALIDATORS=0x
# The address from which the bridge's contract can be upgraded on Foreign.
FOREIGN_UPGRADEABLE_ADMIN_BRIDGE=0x
# The maximum value of estimated gas for one transaction in Wei.
FOREIGN_MAX_AMOUNT_PER_TX=1500000000000000000000000
# The finalization threshold. The number of blocks issued after the block with
# the corresponding deposit transaction to guarantee the transaction will not be
# rolled back.
FOREIGN_REQUIRED_BLOCK_CONFIRMATIONS=8
# The default gas price (in Wei) used to send Foreign network transactions
# finalizing asset deposits. This price is used if the Gas price oracle is
# unreachable.
FOREIGN_GAS_PRICE=10000000000
# The mode of economic compensation for Foreign bridge operations. 
# If set to true, messages bridged from Home Network to Foreign Network will not pay fees.  
FOREIGN_AMB_SUBSIDIZED_MODE=false

# The minimum number of validators required to send their signatures confirming
# the relay of assets. The same number of validators is expected on both sides
# of the bridge.
REQUIRED_NUMBER_OF_VALIDATORS=1
# The set of validators' addresses. It is assumed that signatures from these
# addresses are collected on the Home side. The same addresses will be used on
# the Foreign network to confirm that the finalized agreement was transferred
# correctly to the Foreign network.
VALIDATORS="0x 0x 0x"
=======


# Variable to define whether to use RewardableValidators contract and set a fee manager contract on Home network
# On this bridge mode only BOTH_DIRECTIONS is supported on Home network
HOME_REWARDABLE=false
# Variable to define whether to use RewardableValidators contract and set a fee manager contract on Foreign network
# Collecting fees on Foreign network is not supported on this bridge mode.
FOREIGN_REWARDABLE=false
# Variable to define if Home network is a POSDAO and rewards are distributed by blockReward contract to network validators or transferred directly to bridge validators.
# Supported values are BRIDGE_VALIDATORS_REWARD and POSDAO_REWARD
HOME_FEE_MANAGER_TYPE=BRIDGE_VALIDATORS_REWARD
# List validators accounts were rewards should be transferred separated by space without quotes
# Makes sense only when HOME_REWARDABLE=BOTH_DIRECTIONS
VALIDATORS_REWARD_ACCOUNTS=0x 0x 0x

# Fee to be taken for every transaction directed from the Home network to the Foreign network
# Makes sense only when HOME_REWARDABLE=BOTH_DIRECTIONS
# e.g. 0.1% fee
HOME_TRANSACTIONS_FEE=0.001
# Fee to be taken for every transaction directed from the Foreign network to the Home network
# Makes sense only when HOME_REWARDABLE=BOTH_DIRECTIONS
# e.g. 0.1% fee
FOREIGN_TRANSACTIONS_FEE=0.001
>>>>>>> dcef4301
```<|MERGE_RESOLUTION|>--- conflicted
+++ resolved
@@ -405,94 +405,6 @@
 # the Foreign network to confirm that the finalized agreement was transferred
 # correctly to the Foreign network.
 VALIDATORS=0x 0x 0x
-<<<<<<< HEAD
-```
-
-## `ARBITRARY-MESSAGE` Bridge Mode Configuration Example. 
-
-This example of an `.env` file for the `arbitrary-message` bridge mode includes comments describing each parameter.
-
-```bash
-# The type of bridge. Defines set of contracts to be deployed.
-BRIDGE_MODE=ARBITRARY_MESSAGE
-
-# The private key hex value of the account responsible for contracts
-# deployments and initial configuration. The account's balance must contain
-# funds from both networks.
-DEPLOYMENT_ACCOUNT_PRIVATE_KEY=67..14
-# The "gas" parameter set in every deployment/configuration transaction.
-DEPLOYMENT_GAS_LIMIT=5000000
-# The "gasPrice" parameter set in every deployment/configuration transaction on
-# Home network (in Wei).
-HOME_DEPLOYMENT_GAS_PRICE=10000000000
-# The "gasPrice" parameter set in every deployment/configuration transaction on
-# Foreign network (in Wei).
-FOREIGN_DEPLOYMENT_GAS_PRICE=10000000000
-# The timeout limit to wait for receipt of the deployment/configuration
-# transaction.
-GET_RECEIPT_INTERVAL_IN_MILLISECONDS=3000
-
-# The RPC channel to a Home node able to handle deployment/configuration
-# transactions.
-HOME_RPC_URL=https://poa.infura.io
-# The address of an administrator on the Home network who can change bridge
-# parameters and a validator's contract. For extra security we recommended using
-# a multi-sig wallet contract address here.
-HOME_OWNER_MULTISIG=0x
-# The address from which a validator's contract can be upgraded on Home.
-HOME_UPGRADEABLE_ADMIN_VALIDATORS=0x
-# The address from which the bridge's contract can be upgraded on Home.
-HOME_UPGRADEABLE_ADMIN_BRIDGE=0x
-
-# The maximum value of estimated gas for one transaction in Wei.
-HOME_MAX_AMOUNT_PER_TX=1500000000000000000000000
-# The finalization threshold. The number of blocks issued after the block with
-# the corresponding deposit transaction to guarantee the transaction will not be
-# rolled back.
-HOME_REQUIRED_BLOCK_CONFIRMATIONS=1
-# The default gas price (in Wei) used to send Home Network signature
-# transactions for deposit or withdrawal confirmations. This price is used if
-# the Gas price oracle is unreachable.
-HOME_GAS_PRICE=1000000000
-# The mode of economic compensation for Home bridge operations. 
-# If set to true, messages bridged from Foreign Network to Home Network will not pay fees.  
-HOME_AMB_SUBSIDIZED_MODE=false
-
-# The RPC channel to a Foreign node able to handle deployment/configuration
-# transactions.
-FOREIGN_RPC_URL=https://mainnet.infura.io
-# The address of an administrator on the Foreign network who can change bridge
-# parameters and the validator's contract. For extra security we recommended
-# using a multi-sig wallet contract address here.
-FOREIGN_OWNER_MULTISIG=0x
-# The address from which a validator's contract can be upgraded on Foreign.
-FOREIGN_UPGRADEABLE_ADMIN_VALIDATORS=0x
-# The address from which the bridge's contract can be upgraded on Foreign.
-FOREIGN_UPGRADEABLE_ADMIN_BRIDGE=0x
-# The maximum value of estimated gas for one transaction in Wei.
-FOREIGN_MAX_AMOUNT_PER_TX=1500000000000000000000000
-# The finalization threshold. The number of blocks issued after the block with
-# the corresponding deposit transaction to guarantee the transaction will not be
-# rolled back.
-FOREIGN_REQUIRED_BLOCK_CONFIRMATIONS=8
-# The default gas price (in Wei) used to send Foreign network transactions
-# finalizing asset deposits. This price is used if the Gas price oracle is
-# unreachable.
-FOREIGN_GAS_PRICE=10000000000
-# The mode of economic compensation for Foreign bridge operations. 
-# If set to true, messages bridged from Home Network to Foreign Network will not pay fees.  
-FOREIGN_AMB_SUBSIDIZED_MODE=false
-
-# The minimum number of validators required to send their signatures confirming
-# the relay of assets. The same number of validators is expected on both sides
-# of the bridge.
-REQUIRED_NUMBER_OF_VALIDATORS=1
-# The set of validators' addresses. It is assumed that signatures from these
-# addresses are collected on the Home side. The same addresses will be used on
-# the Foreign network to confirm that the finalized agreement was transferred
-# correctly to the Foreign network.
-VALIDATORS="0x 0x 0x"
-=======
 
 
 # Variable to define whether to use RewardableValidators contract and set a fee manager contract on Home network
@@ -516,5 +428,90 @@
 # Makes sense only when HOME_REWARDABLE=BOTH_DIRECTIONS
 # e.g. 0.1% fee
 FOREIGN_TRANSACTIONS_FEE=0.001
->>>>>>> dcef4301
+```
+
+## `ARBITRARY-MESSAGE` Bridge Mode Configuration Example. 
+
+This example of an `.env` file for the `arbitrary-message` bridge mode includes comments describing each parameter.
+
+```bash
+# The type of bridge. Defines set of contracts to be deployed.
+BRIDGE_MODE=ARBITRARY_MESSAGE
+
+# The private key hex value of the account responsible for contracts
+# deployments and initial configuration. The account's balance must contain
+# funds from both networks.
+DEPLOYMENT_ACCOUNT_PRIVATE_KEY=67..14
+# The "gas" parameter set in every deployment/configuration transaction.
+DEPLOYMENT_GAS_LIMIT=5000000
+# The "gasPrice" parameter set in every deployment/configuration transaction on
+# Home network (in Wei).
+HOME_DEPLOYMENT_GAS_PRICE=10000000000
+# The "gasPrice" parameter set in every deployment/configuration transaction on
+# Foreign network (in Wei).
+FOREIGN_DEPLOYMENT_GAS_PRICE=10000000000
+# The timeout limit to wait for receipt of the deployment/configuration
+# transaction.
+GET_RECEIPT_INTERVAL_IN_MILLISECONDS=3000
+
+# The RPC channel to a Home node able to handle deployment/configuration
+# transactions.
+HOME_RPC_URL=https://poa.infura.io
+# The address of an administrator on the Home network who can change bridge
+# parameters and a validator's contract. For extra security we recommended using
+# a multi-sig wallet contract address here.
+HOME_OWNER_MULTISIG=0x
+# The address from which a validator's contract can be upgraded on Home.
+HOME_UPGRADEABLE_ADMIN_VALIDATORS=0x
+# The address from which the bridge's contract can be upgraded on Home.
+HOME_UPGRADEABLE_ADMIN_BRIDGE=0x
+
+# The maximum value of estimated gas for one transaction in Wei.
+HOME_MAX_AMOUNT_PER_TX=1500000000000000000000000
+# The finalization threshold. The number of blocks issued after the block with
+# the corresponding deposit transaction to guarantee the transaction will not be
+# rolled back.
+HOME_REQUIRED_BLOCK_CONFIRMATIONS=1
+# The default gas price (in Wei) used to send Home Network signature
+# transactions for deposit or withdrawal confirmations. This price is used if
+# the Gas price oracle is unreachable.
+HOME_GAS_PRICE=1000000000
+# The mode of economic compensation for Home bridge operations. 
+# If set to true, messages bridged from Foreign Network to Home Network will not pay fees.  
+HOME_AMB_SUBSIDIZED_MODE=false
+
+# The RPC channel to a Foreign node able to handle deployment/configuration
+# transactions.
+FOREIGN_RPC_URL=https://mainnet.infura.io
+# The address of an administrator on the Foreign network who can change bridge
+# parameters and the validator's contract. For extra security we recommended
+# using a multi-sig wallet contract address here.
+FOREIGN_OWNER_MULTISIG=0x
+# The address from which a validator's contract can be upgraded on Foreign.
+FOREIGN_UPGRADEABLE_ADMIN_VALIDATORS=0x
+# The address from which the bridge's contract can be upgraded on Foreign.
+FOREIGN_UPGRADEABLE_ADMIN_BRIDGE=0x
+# The maximum value of estimated gas for one transaction in Wei.
+FOREIGN_MAX_AMOUNT_PER_TX=1500000000000000000000000
+# The finalization threshold. The number of blocks issued after the block with
+# the corresponding deposit transaction to guarantee the transaction will not be
+# rolled back.
+FOREIGN_REQUIRED_BLOCK_CONFIRMATIONS=8
+# The default gas price (in Wei) used to send Foreign network transactions
+# finalizing asset deposits. This price is used if the Gas price oracle is
+# unreachable.
+FOREIGN_GAS_PRICE=10000000000
+# The mode of economic compensation for Foreign bridge operations. 
+# If set to true, messages bridged from Home Network to Foreign Network will not pay fees.  
+FOREIGN_AMB_SUBSIDIZED_MODE=false
+
+# The minimum number of validators required to send their signatures confirming
+# the relay of assets. The same number of validators is expected on both sides
+# of the bridge.
+REQUIRED_NUMBER_OF_VALIDATORS=1
+# The set of validators' addresses. It is assumed that signatures from these
+# addresses are collected on the Home side. The same addresses will be used on
+# the Foreign network to confirm that the finalized agreement was transferred
+# correctly to the Foreign network.
+VALIDATORS="0x 0x 0x"
 ```