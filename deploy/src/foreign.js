const Web3Utils = require('web3-utils')
require('dotenv').config({
  path: __dirname + '/../.env'
});

const assert = require('assert');

const {deployContract, sendRawTx} = require('./deploymentUtils');
const {web3Foreign, deploymentPrivateKey, FOREIGN_RPC_URL} = require('./web3');

const POA20 = require('../../build/contracts/POA20.json');
const EternalStorageProxy = require('../../build/contracts/EternalStorageProxy.json');
const BridgeValidators = require('../../build/contracts/BridgeValidators.json')
const ForeignBridge = require('../../build/contracts/ForeignBridge.json')

const VALIDATORS = process.env.VALIDATORS.split(" ")
const FOREIGN_GAS_PRICE =  Web3Utils.toWei(process.env.FOREIGN_GAS_PRICE, 'gwei');

const {
  DEPLOYMENT_ACCOUNT_ADDRESS,
  REQUIRED_NUMBER_OF_VALIDATORS,
  FOREIGN_BRIDGE_OWNER,
  FOREIGN_VALIDATORS_OWNER,
  FOREIGN_UPGRADEABLE_ADMIN,
  FOREIGN_DAILY_LIMIT,
  FOREIGN_MAX_AMOUNT_PER_TX,
  FOREIGN_MIN_AMOUNT_PER_TX,
  FOREIGN_REQUIRED_BLOCK_CONFIRMATIONS,
  HOME_DAILY_LIMIT,
  HOME_MAX_AMOUNT_PER_TX
} = process.env;

async function deployForeign() {
  let foreignNonce = await web3Foreign.eth.getTransactionCount(DEPLOYMENT_ACCOUNT_ADDRESS);
  console.log('========================================')
  console.log('deploying ForeignBridge')
  console.log('========================================\n')

  console.log('\n[Foreign] deploying POA20 token')
  const poa20foreign = await deployContract(POA20, ["POA ERC20 on Foundation", "POA20", 18], {from: DEPLOYMENT_ACCOUNT_ADDRESS, network: 'foreign', nonce: foreignNonce})
  foreignNonce++;
  console.log('[Foreign] POA20: ', poa20foreign.options.address)


  console.log('deploying storage for foreign validators')
  const storageValidatorsForeign = await deployContract(EternalStorageProxy, [], {from: DEPLOYMENT_ACCOUNT_ADDRESS, network: 'foreign', nonce: foreignNonce})
  foreignNonce++;
  console.log('[Foreign] BridgeValidators Storage: ', storageValidatorsForeign.options.address)

  console.log('\ndeploying implementation for foreign validators')
  let bridgeValidatorsForeign = await deployContract(BridgeValidators, [], {from: DEPLOYMENT_ACCOUNT_ADDRESS, network: 'foreign', nonce: foreignNonce})
  foreignNonce++;
  console.log('[Foreign] BridgeValidators Implementation: ', bridgeValidatorsForeign.options.address)

  console.log('\nhooking up eternal storage to BridgeValidators')
  const upgradeToBridgeVForeignData = await storageValidatorsForeign.methods.upgradeTo('1', bridgeValidatorsForeign.options.address)
    .encodeABI({from: DEPLOYMENT_ACCOUNT_ADDRESS});
  const txUpgradeToBridgeVForeign = await sendRawTx({
    data: upgradeToBridgeVForeignData,
    nonce: foreignNonce,
    to: storageValidatorsForeign.options.address,
    privateKey: deploymentPrivateKey,
    url: FOREIGN_RPC_URL
  });
  assert.equal(txUpgradeToBridgeVForeign.status, '0x1', 'Transaction Failed');
  foreignNonce++;

  console.log('\ninitializing Foreign Bridge Validators with following parameters:\n')
  console.log(`REQUIRED_NUMBER_OF_VALIDATORS: ${REQUIRED_NUMBER_OF_VALIDATORS}, VALIDATORS: ${VALIDATORS}`)
  bridgeValidatorsForeign.options.address = storageValidatorsForeign.options.address
  const initializeForeignData = await bridgeValidatorsForeign.methods.initialize(
    REQUIRED_NUMBER_OF_VALIDATORS, VALIDATORS, FOREIGN_VALIDATORS_OWNER
  ).encodeABI({from: DEPLOYMENT_ACCOUNT_ADDRESS});
  const txInitializeForeign = await sendRawTx({
    data: initializeForeignData,
    nonce: foreignNonce,
    to: bridgeValidatorsForeign.options.address,
    privateKey: deploymentPrivateKey,
    url: FOREIGN_RPC_URL
  });
  assert.equal(txInitializeForeign.status, '0x1', 'Transaction Failed');
  const validatorOwner = await bridgeValidatorsForeign.methods.owner().call();
<<<<<<< HEAD
  assert.equal(validatorOwner.toLowerCase(), FOREIGN_VALIDATORS_OWNER.toLocaleLowerCase());
=======
  assert.equal(validatorOwner.toLocaleLowerCase(), FOREIGN_OWNER_MULTISIG.toLocaleLowerCase());
>>>>>>> 96239886
  foreignNonce++;

  console.log('\nTransferring ownership of ValidatorsProxy\n')
  const validatorsForeignOwnershipData = await storageValidatorsForeign.methods.transferProxyOwnership(FOREIGN_UPGRADEABLE_ADMIN)
    .encodeABI({from: DEPLOYMENT_ACCOUNT_ADDRESS});
  const txValidatorsForeignOwnershipData = await sendRawTx({
    data: validatorsForeignOwnershipData,
    nonce: foreignNonce,
    to: storageValidatorsForeign.options.address,
    privateKey: deploymentPrivateKey,
    url: FOREIGN_RPC_URL
  });
  assert.equal(txValidatorsForeignOwnershipData.status, '0x1', 'Transaction Failed');
  foreignNonce++;
  const newProxyValidatorsOwner = await storageValidatorsForeign.methods.proxyOwner().call();
  assert.equal(newProxyValidatorsOwner.toLowerCase(), FOREIGN_UPGRADEABLE_ADMIN.toLowerCase());

  console.log('\ndeploying foreignBridge storage\n')
  const foreignBridgeStorage = await deployContract(EternalStorageProxy, [], {from: DEPLOYMENT_ACCOUNT_ADDRESS, network: 'foreign', nonce: foreignNonce})
  foreignNonce++;
  console.log('[Foreign] ForeignBridge Storage: ', foreignBridgeStorage.options.address)

  console.log('\ndeploying foreignBridge implementation\n')
  const foreignBridgeImplementation = await deployContract(ForeignBridge, [], {from: DEPLOYMENT_ACCOUNT_ADDRESS, network: 'foreign', nonce: foreignNonce})
  foreignNonce++;
  console.log('[Foreign] ForeignBridge Implementation: ', foreignBridgeImplementation.options.address)

  console.log('\nhooking up ForeignBridge storage to ForeignBridge implementation')
  const upgradeToForeignBridgeData = await foreignBridgeStorage.methods.upgradeTo('1', foreignBridgeImplementation.options.address)
    .encodeABI({from: DEPLOYMENT_ACCOUNT_ADDRESS});
  const txUpgradeToForeignBridge = await sendRawTx({
    data: upgradeToForeignBridgeData,
    nonce: foreignNonce,
    to: foreignBridgeStorage.options.address,
    privateKey: deploymentPrivateKey,
    url: FOREIGN_RPC_URL
  });
  assert.equal(txUpgradeToForeignBridge.status, '0x1', 'Transaction Failed');
  foreignNonce++;

  console.log('\ninitializing Foreign Bridge with following parameters:\n')
  console.log(`Foreign Validators: ${storageValidatorsForeign.options.address},
  FOREIGN_DAILY_LIMIT : ${FOREIGN_DAILY_LIMIT} which is ${Web3Utils.fromWei(FOREIGN_DAILY_LIMIT)} in eth,
  FOREIGN_MAX_AMOUNT_PER_TX: ${FOREIGN_MAX_AMOUNT_PER_TX} which is ${Web3Utils.fromWei(FOREIGN_MAX_AMOUNT_PER_TX)} in eth,
  FOREIGN_MIN_AMOUNT_PER_TX: ${FOREIGN_MIN_AMOUNT_PER_TX} which is ${Web3Utils.fromWei(FOREIGN_MIN_AMOUNT_PER_TX)} in eth,
  HOME_DAILY_LIMIT : ${HOME_DAILY_LIMIT} which is ${Web3Utils.fromWei(HOME_DAILY_LIMIT)} in eth,
  HOME_MAX_AMOUNT_PER_TX: ${HOME_MAX_AMOUNT_PER_TX} which is ${Web3Utils.fromWei(HOME_MAX_AMOUNT_PER_TX)} in eth,
  `)
  foreignBridgeImplementation.options.address = foreignBridgeStorage.options.address
  const initializeFBridgeData = await foreignBridgeImplementation.methods.initialize(
    storageValidatorsForeign.options.address,
    poa20foreign.options.address,
<<<<<<< HEAD
    FOREIGN_DAILY_LIMIT, FOREIGN_MAX_AMOUNT_PER_TX,
    FOREIGN_MIN_AMOUNT_PER_TX,
    FOREIGN_GAS_PRICE,
    FOREIGN_REQUIRED_BLOCK_CONFIRMATIONS,
    FOREIGN_BRIDGE_OWNER
=======
    FOREIGN_DAILY_LIMIT,
    FOREIGN_MAX_AMOUNT_PER_TX,
    FOREIGN_MIN_AMOUNT_PER_TX,
    FOREIGN_GAS_PRICE,
    FOREIGN_REQUIRED_BLOCK_CONFIRMATIONS,
    HOME_DAILY_LIMIT,
    HOME_MAX_AMOUNT_PER_TX
>>>>>>> 96239886
  ).encodeABI({from: DEPLOYMENT_ACCOUNT_ADDRESS});
  const txInitializeBridge = await sendRawTx({
    data: initializeFBridgeData,
    nonce: foreignNonce,
    to: foreignBridgeStorage.options.address,
    privateKey: deploymentPrivateKey,
    url: FOREIGN_RPC_URL
  });
  assert.equal(txInitializeBridge.status, '0x1', 'Transaction Failed');
  foreignNonce++;

  console.log('transferring ownership of POA20 token to foreignBridge contract')
  const txOwnershipData = await poa20foreign.methods.transferOwnership(foreignBridgeStorage.options.address)
          .encodeABI({from: DEPLOYMENT_ACCOUNT_ADDRESS})
  const txOwnership = await sendRawTx({
    data: txOwnershipData,
    nonce: foreignNonce,
    to: poa20foreign.options.address,
    privateKey: deploymentPrivateKey,
    url: FOREIGN_RPC_URL
  });
  assert.equal(txOwnership.status, '0x1', 'Transaction Failed');
  foreignNonce++;

  const bridgeOwnershipData = await foreignBridgeStorage.methods.transferProxyOwnership(FOREIGN_UPGRADEABLE_ADMIN)
    .encodeABI({from: DEPLOYMENT_ACCOUNT_ADDRESS});
  const txBridgeOwnershipData = await sendRawTx({
    data: bridgeOwnershipData,
    nonce: foreignNonce,
    to: foreignBridgeStorage.options.address,
    privateKey: deploymentPrivateKey,
    url: FOREIGN_RPC_URL
  });
  assert.equal(txBridgeOwnershipData.status, '0x1', 'Transaction Failed');
  foreignNonce++;
  const newProxyBridgeOwner = await foreignBridgeStorage.methods.proxyOwner().call();
  assert.equal(newProxyBridgeOwner.toLowerCase(), FOREIGN_UPGRADEABLE_ADMIN.toLowerCase());

  return {
    foreignBridge:
      {
        address: foreignBridgeStorage.options.address,
        deployedBlockNumber: Web3Utils.hexToNumber(foreignBridgeStorage.deployedBlockNumber)
      },
    erc677: {address: poa20foreign.options.address}
  }
}

module.exports = deployForeign;<|MERGE_RESOLUTION|>--- conflicted
+++ resolved
@@ -80,11 +80,7 @@
   });
   assert.equal(txInitializeForeign.status, '0x1', 'Transaction Failed');
   const validatorOwner = await bridgeValidatorsForeign.methods.owner().call();
-<<<<<<< HEAD
-  assert.equal(validatorOwner.toLowerCase(), FOREIGN_VALIDATORS_OWNER.toLocaleLowerCase());
-=======
-  assert.equal(validatorOwner.toLocaleLowerCase(), FOREIGN_OWNER_MULTISIG.toLocaleLowerCase());
->>>>>>> 96239886
+  assert.equal(validatorOwner.toLocaleLowerCase(), FOREIGN_VALIDATORS_OWNER.toLocaleLowerCase());
   foreignNonce++;
 
   console.log('\nTransferring ownership of ValidatorsProxy\n')
@@ -137,21 +133,14 @@
   const initializeFBridgeData = await foreignBridgeImplementation.methods.initialize(
     storageValidatorsForeign.options.address,
     poa20foreign.options.address,
-<<<<<<< HEAD
-    FOREIGN_DAILY_LIMIT, FOREIGN_MAX_AMOUNT_PER_TX,
-    FOREIGN_MIN_AMOUNT_PER_TX,
-    FOREIGN_GAS_PRICE,
-    FOREIGN_REQUIRED_BLOCK_CONFIRMATIONS,
-    FOREIGN_BRIDGE_OWNER
-=======
     FOREIGN_DAILY_LIMIT,
     FOREIGN_MAX_AMOUNT_PER_TX,
     FOREIGN_MIN_AMOUNT_PER_TX,
     FOREIGN_GAS_PRICE,
     FOREIGN_REQUIRED_BLOCK_CONFIRMATIONS,
     HOME_DAILY_LIMIT,
-    HOME_MAX_AMOUNT_PER_TX
->>>>>>> 96239886
+    HOME_MAX_AMOUNT_PER_TX,
+    FOREIGN_BRIDGE_OWNER
   ).encodeABI({from: DEPLOYMENT_ACCOUNT_ADDRESS});
   const txInitializeBridge = await sendRawTx({
     data: initializeFBridgeData,
