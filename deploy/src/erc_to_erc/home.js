const assert = require('assert')
const Web3Utils = require('web3-utils')
const env = require('../loadEnv')

const {
  deployContract,
  privateKeyToAddress,
  sendRawTxHome,
  logValidatorsAndRewardAccounts
} = require('../deploymentUtils')
const { ZERO_ADDRESS } = require('../constants')
const { web3Home, deploymentPrivateKey, HOME_RPC_URL } = require('../web3')

const EternalStorageProxy = require('../../../build/contracts/EternalStorageProxy.json')
const BridgeValidators = require('../../../build/contracts/BridgeValidators.json')
const RewardableValidators = require('../../../build/contracts/RewardableValidators.json')
const FeeManagerErcToErcPOSDAO = require('../../../build/contracts/FeeManagerErcToErcPOSDAO')
const HomeBridge = require('../../../build/contracts/HomeBridgeErcToErc.json')
const ERC677BridgeToken = require('../../../build/contracts/ERC677BridgeToken.json')
const ERC677BridgeTokenRewardable = require('../../../build/contracts/ERC677BridgeTokenRewardable.json')

const VALIDATORS = env.VALIDATORS.split(' ')
const VALIDATORS_REWARD_ACCOUNTS = env.VALIDATORS_REWARD_ACCOUNTS.split(' ')

const {
  DEPLOYMENT_ACCOUNT_PRIVATE_KEY,
  REQUIRED_NUMBER_OF_VALIDATORS,
  HOME_BRIDGE_OWNER,
  HOME_VALIDATORS_OWNER,
  HOME_UPGRADEABLE_ADMIN,
  HOME_DAILY_LIMIT,
  HOME_MAX_AMOUNT_PER_TX,
  HOME_MIN_AMOUNT_PER_TX,
  HOME_REQUIRED_BLOCK_CONFIRMATIONS,
  HOME_GAS_PRICE,
  BRIDGEABLE_TOKEN_NAME,
  BRIDGEABLE_TOKEN_SYMBOL,
  BRIDGEABLE_TOKEN_DECIMALS,
  FOREIGN_DAILY_LIMIT,
  FOREIGN_MAX_AMOUNT_PER_TX,
<<<<<<< HEAD
  HOME_REWARDABLE,
  HOME_TRANSACTIONS_FEE,
  FOREIGN_TRANSACTIONS_FEE,
  BLOCK_REWARD_ADDRESS
=======
  DEPLOY_REWARDABLE_TOKEN,
  BLOCK_REWARD_ADDRESS,
  DPOS_STAKING_ADDRESS
>>>>>>> b117b217
} = env

const DEPLOYMENT_ACCOUNT_ADDRESS = privateKeyToAddress(DEPLOYMENT_ACCOUNT_PRIVATE_KEY)

const isRewardableBridge = HOME_REWARDABLE === 'true'

async function deployHome() {
  let homeNonce = await web3Home.eth.getTransactionCount(DEPLOYMENT_ACCOUNT_ADDRESS)
  console.log('deploying storage for home validators')
  const storageValidatorsHome = await deployContract(EternalStorageProxy, [], {
    from: DEPLOYMENT_ACCOUNT_ADDRESS,
    nonce: homeNonce
  })
  console.log('[Home] BridgeValidators Storage: ', storageValidatorsHome.options.address)
  homeNonce++

  console.log('\ndeploying implementation for home validators')
  const bridgeValidatorsContract = isRewardableBridge ? RewardableValidators : BridgeValidators
  const bridgeValidatorsHome = await deployContract(bridgeValidatorsContract, [], {
    from: DEPLOYMENT_ACCOUNT_ADDRESS,
    nonce: homeNonce
  })
  console.log('[Home] BridgeValidators Implementation: ', bridgeValidatorsHome.options.address)
  homeNonce++

  console.log('\nhooking up eternal storage to BridgeValidators')
  const upgradeToBridgeVHomeData = await storageValidatorsHome.methods
    .upgradeTo('1', bridgeValidatorsHome.options.address)
    .encodeABI({ from: DEPLOYMENT_ACCOUNT_ADDRESS })
  const txUpgradeToBridgeVHome = await sendRawTxHome({
    data: upgradeToBridgeVHomeData,
    nonce: homeNonce,
    to: storageValidatorsHome.options.address,
    privateKey: deploymentPrivateKey,
    url: HOME_RPC_URL
  })
  assert.strictEqual(Web3Utils.hexToNumber(txUpgradeToBridgeVHome.status), 1, 'Transaction Failed')
  homeNonce++

  console.log('\ninitializing Home Bridge Validators with following parameters:\n')
  bridgeValidatorsHome.options.address = storageValidatorsHome.options.address

  let initializeData

  if (isRewardableBridge) {
    console.log(
      `REQUIRED_NUMBER_OF_VALIDATORS: ${REQUIRED_NUMBER_OF_VALIDATORS}, HOME_VALIDATORS_OWNER: ${HOME_VALIDATORS_OWNER}`
    )
    logValidatorsAndRewardAccounts(VALIDATORS, VALIDATORS_REWARD_ACCOUNTS)
    initializeData = await bridgeValidatorsHome.methods
      .initialize(
        REQUIRED_NUMBER_OF_VALIDATORS,
        VALIDATORS,
        VALIDATORS_REWARD_ACCOUNTS,
        HOME_VALIDATORS_OWNER
      )
      .encodeABI()
  } else {
    console.log(
      `REQUIRED_NUMBER_OF_VALIDATORS: ${REQUIRED_NUMBER_OF_VALIDATORS}, VALIDATORS: ${VALIDATORS}`
    )
    initializeData = await bridgeValidatorsHome.methods
      .initialize(REQUIRED_NUMBER_OF_VALIDATORS, VALIDATORS, HOME_VALIDATORS_OWNER)
      .encodeABI()
  }
  const txInitialize = await sendRawTxHome({
    data: initializeData,
    nonce: homeNonce,
    to: bridgeValidatorsHome.options.address,
    privateKey: deploymentPrivateKey,
    url: HOME_RPC_URL
  })
  assert.strictEqual(Web3Utils.hexToNumber(txInitialize.status), 1, 'Transaction Failed')
  homeNonce++

  console.log('transferring proxy ownership to multisig for Validators Proxy contract')
  const proxyDataTransfer = await storageValidatorsHome.methods
    .transferProxyOwnership(HOME_UPGRADEABLE_ADMIN)
    .encodeABI()
  const txProxyDataTransfer = await sendRawTxHome({
    data: proxyDataTransfer,
    nonce: homeNonce,
    to: storageValidatorsHome.options.address,
    privateKey: deploymentPrivateKey,
    url: HOME_RPC_URL
  })
  assert.strictEqual(Web3Utils.hexToNumber(txProxyDataTransfer.status), 1, 'Transaction Failed')
  homeNonce++

  console.log('\ndeploying homeBridge storage\n')
  const homeBridgeStorage = await deployContract(EternalStorageProxy, [], {
    from: DEPLOYMENT_ACCOUNT_ADDRESS,
    nonce: homeNonce
  })
  homeNonce++
  console.log('[Home] HomeBridge Storage: ', homeBridgeStorage.options.address)

  console.log('\ndeploying homeBridge implementation\n')
  const homeBridgeImplementation = await deployContract(HomeBridge, [], {
    from: DEPLOYMENT_ACCOUNT_ADDRESS,
    nonce: homeNonce
  })
  homeNonce++
  console.log('[Home] HomeBridge Implementation: ', homeBridgeImplementation.options.address)

  console.log('\nhooking up HomeBridge storage to HomeBridge implementation')
  const upgradeToHomeBridgeData = await homeBridgeStorage.methods
    .upgradeTo('1', homeBridgeImplementation.options.address)
    .encodeABI({ from: DEPLOYMENT_ACCOUNT_ADDRESS })
  const txUpgradeToHomeBridge = await sendRawTxHome({
    data: upgradeToHomeBridgeData,
    nonce: homeNonce,
    to: homeBridgeStorage.options.address,
    privateKey: deploymentPrivateKey,
    url: HOME_RPC_URL
  })
  assert.strictEqual(Web3Utils.hexToNumber(txUpgradeToHomeBridge.status), 1, 'Transaction Failed')
  homeNonce++

  console.log('\n[Home] deploying Bridgeble token')
  const erc677Contract = isRewardableBridge ? ERC677BridgeTokenRewardable : ERC677BridgeToken
  const erc677token = await deployContract(
<<<<<<< HEAD
    erc677Contract,
=======
    DEPLOY_REWARDABLE_TOKEN ? ERC677BridgeTokenRewardable : ERC677BridgeToken,
>>>>>>> b117b217
    [BRIDGEABLE_TOKEN_NAME, BRIDGEABLE_TOKEN_SYMBOL, BRIDGEABLE_TOKEN_DECIMALS],
    { from: DEPLOYMENT_ACCOUNT_ADDRESS, network: 'home', nonce: homeNonce }
  )
  homeNonce++
  console.log('[Home] Bridgeble Token: ', erc677token.options.address)

  console.log('\nset bridge contract on ERC677BridgeToken')
  const setBridgeContractData = await erc677token.methods
    .setBridgeContract(homeBridgeStorage.options.address)
    .encodeABI({ from: DEPLOYMENT_ACCOUNT_ADDRESS })
  const setBridgeContract = await sendRawTxHome({
    data: setBridgeContractData,
    nonce: homeNonce,
    to: erc677token.options.address,
    privateKey: deploymentPrivateKey,
    url: HOME_RPC_URL
  })
  assert.strictEqual(Web3Utils.hexToNumber(setBridgeContract.status), 1, 'Transaction Failed')
  homeNonce++

<<<<<<< HEAD
  if (isRewardableBridge && BLOCK_REWARD_ADDRESS !== ZERO_ADDRESS) {
    console.log('\nset block reward contract on ERC677BridgeToken')
    const setBlockRewardContractData = await erc677token.methods
      .setBlockRewardContract(BLOCK_REWARD_ADDRESS)
      .encodeABI()
=======
  if (DEPLOY_REWARDABLE_TOKEN) {
    console.log('\nset BlockReward contract on ERC677BridgeTokenRewardable')
    const setBlockRewardContractData = await erc677token.methods
      .setBlockRewardContract(BLOCK_REWARD_ADDRESS)
      .encodeABI({ from: DEPLOYMENT_ACCOUNT_ADDRESS })
>>>>>>> b117b217
    const setBlockRewardContract = await sendRawTxHome({
      data: setBlockRewardContractData,
      nonce: homeNonce,
      to: erc677token.options.address,
      privateKey: deploymentPrivateKey,
      url: HOME_RPC_URL
    })
<<<<<<< HEAD
    assert.strictEqual(
      Web3Utils.hexToNumber(setBlockRewardContract.status),
      1,
      'Transaction Failed'
    )
=======
    assert.strictEqual(Web3Utils.hexToNumber(setBlockRewardContract.status), 1, 'Transaction Failed')
    homeNonce++

    console.log('\nset Staking contract on ERC677BridgeTokenRewardable')
    const setStakingContractData = await erc677token.methods
      .setStakingContract(DPOS_STAKING_ADDRESS)
      .encodeABI({ from: DEPLOYMENT_ACCOUNT_ADDRESS })
    const setStakingContract = await sendRawTxHome({
      data: setStakingContractData,
      nonce: homeNonce,
      to: erc677token.options.address,
      privateKey: deploymentPrivateKey,
      url: HOME_RPC_URL
    })
    assert.strictEqual(Web3Utils.hexToNumber(setStakingContract.status), 1, 'Transaction Failed')
>>>>>>> b117b217
    homeNonce++
  }

  console.log('transferring ownership of Bridgeble token to homeBridge contract')
  const txOwnershipData = await erc677token.methods
    .transferOwnership(homeBridgeStorage.options.address)
    .encodeABI({ from: DEPLOYMENT_ACCOUNT_ADDRESS })
  const txOwnership = await sendRawTxHome({
    data: txOwnershipData,
    nonce: homeNonce,
    to: erc677token.options.address,
    privateKey: deploymentPrivateKey,
    url: HOME_RPC_URL
  })
  assert.strictEqual(Web3Utils.hexToNumber(txOwnership.status), 1, 'Transaction Failed')
  homeNonce++

  let initializeHomeBridgeData
  homeBridgeImplementation.options.address = homeBridgeStorage.options.address

  if (isRewardableBridge) {
    console.log('\ndeploying implementation for fee manager')
    const feeManager = await deployContract(FeeManagerErcToErcPOSDAO, [], {
      from: DEPLOYMENT_ACCOUNT_ADDRESS,
      nonce: homeNonce
    })
    console.log('[Home] feeManager Implementation: ', feeManager.options.address)
    homeNonce++

    const homeFeeInWei = Web3Utils.toWei(HOME_TRANSACTIONS_FEE.toString(), 'ether')
    const foreignFeeInWei = Web3Utils.toWei(FOREIGN_TRANSACTIONS_FEE.toString(), 'ether')
    console.log('\ninitializing Home Bridge with fee contract:\n')
    console.log(`Home Validators: ${storageValidatorsHome.options.address},
    HOME_DAILY_LIMIT : ${HOME_DAILY_LIMIT} which is ${Web3Utils.fromWei(HOME_DAILY_LIMIT)} in eth,
    HOME_MAX_AMOUNT_PER_TX: ${HOME_MAX_AMOUNT_PER_TX} which is ${Web3Utils.fromWei(
      HOME_MAX_AMOUNT_PER_TX
    )} in eth,
    HOME_MIN_AMOUNT_PER_TX: ${HOME_MIN_AMOUNT_PER_TX} which is ${Web3Utils.fromWei(
      HOME_MIN_AMOUNT_PER_TX
    )} in eth,
    HOME_GAS_PRICE: ${HOME_GAS_PRICE}, HOME_REQUIRED_BLOCK_CONFIRMATIONS : ${HOME_REQUIRED_BLOCK_CONFIRMATIONS},
    Block Reward: ${BLOCK_REWARD_ADDRESS},
    Fee Manager: ${feeManager.options.address},
    Home Fee: ${homeFeeInWei} which is ${HOME_TRANSACTIONS_FEE * 100}%
    Foreign Fee: ${foreignFeeInWei} which is ${FOREIGN_TRANSACTIONS_FEE * 100}%`)
    initializeHomeBridgeData = await homeBridgeImplementation.methods
      .rewardableInitialize(
        storageValidatorsHome.options.address,
        HOME_DAILY_LIMIT,
        HOME_MAX_AMOUNT_PER_TX,
        HOME_MIN_AMOUNT_PER_TX,
        HOME_GAS_PRICE,
        HOME_REQUIRED_BLOCK_CONFIRMATIONS,
        erc677token.options.address,
        FOREIGN_DAILY_LIMIT,
        FOREIGN_MAX_AMOUNT_PER_TX,
        HOME_BRIDGE_OWNER,
        BLOCK_REWARD_ADDRESS,
        feeManager.options.address,
        homeFeeInWei,
        foreignFeeInWei
      )
      .encodeABI()
  } else {
    console.log('\ninitializing Home Bridge with following parameters:\n')
    console.log(`Home Validators: ${storageValidatorsHome.options.address},
    HOME_DAILY_LIMIT : ${HOME_DAILY_LIMIT} which is ${Web3Utils.fromWei(HOME_DAILY_LIMIT)} in eth,
    HOME_MAX_AMOUNT_PER_TX: ${HOME_MAX_AMOUNT_PER_TX} which is ${Web3Utils.fromWei(
      HOME_MAX_AMOUNT_PER_TX
    )} in eth,
    HOME_MIN_AMOUNT_PER_TX: ${HOME_MIN_AMOUNT_PER_TX} which is ${Web3Utils.fromWei(
      HOME_MIN_AMOUNT_PER_TX
    )} in eth,
    HOME_GAS_PRICE: ${HOME_GAS_PRICE}, HOME_REQUIRED_BLOCK_CONFIRMATIONS : ${HOME_REQUIRED_BLOCK_CONFIRMATIONS}
    `)

    initializeHomeBridgeData = await homeBridgeImplementation.methods
      .initialize(
        storageValidatorsHome.options.address,
        HOME_DAILY_LIMIT,
        HOME_MAX_AMOUNT_PER_TX,
        HOME_MIN_AMOUNT_PER_TX,
        HOME_GAS_PRICE,
        HOME_REQUIRED_BLOCK_CONFIRMATIONS,
        erc677token.options.address,
        FOREIGN_DAILY_LIMIT,
        FOREIGN_MAX_AMOUNT_PER_TX,
        HOME_BRIDGE_OWNER
      )
      .encodeABI()
  }

  const txInitializeHomeBridge = await sendRawTxHome({
    data: initializeHomeBridgeData,
    nonce: homeNonce,
    to: homeBridgeStorage.options.address,
    privateKey: deploymentPrivateKey,
    url: HOME_RPC_URL
  })
  assert.strictEqual(Web3Utils.hexToNumber(txInitializeHomeBridge.status), 1, 'Transaction Failed')
  homeNonce++

  console.log('transferring proxy ownership to multisig for Home bridge Proxy contract')
  const homeBridgeProxyData = await homeBridgeStorage.methods
    .transferProxyOwnership(HOME_UPGRADEABLE_ADMIN)
    .encodeABI()
  const txhomeBridgeProxyData = await sendRawTxHome({
    data: homeBridgeProxyData,
    nonce: homeNonce,
    to: homeBridgeStorage.options.address,
    privateKey: deploymentPrivateKey,
    url: HOME_RPC_URL
  })
  assert.strictEqual(Web3Utils.hexToNumber(txhomeBridgeProxyData.status), 1, 'Transaction Failed')
  homeNonce++

  console.log('\nHome Deployment Bridge completed\n')
  return {
    homeBridge: {
      address: homeBridgeStorage.options.address,
      deployedBlockNumber: Web3Utils.hexToNumber(homeBridgeStorage.deployedBlockNumber)
    },
    erc677: { address: erc677token.options.address }
  }
}
module.exports = deployHome<|MERGE_RESOLUTION|>--- conflicted
+++ resolved
@@ -38,16 +38,12 @@
   BRIDGEABLE_TOKEN_DECIMALS,
   FOREIGN_DAILY_LIMIT,
   FOREIGN_MAX_AMOUNT_PER_TX,
-<<<<<<< HEAD
+  DEPLOY_REWARDABLE_TOKEN,
+  BLOCK_REWARD_ADDRESS,
+  DPOS_STAKING_ADDRESS,
   HOME_REWARDABLE,
   HOME_TRANSACTIONS_FEE,
-  FOREIGN_TRANSACTIONS_FEE,
-  BLOCK_REWARD_ADDRESS
-=======
-  DEPLOY_REWARDABLE_TOKEN,
-  BLOCK_REWARD_ADDRESS,
-  DPOS_STAKING_ADDRESS
->>>>>>> b117b217
+  FOREIGN_TRANSACTIONS_FEE
 } = env
 
 const DEPLOYMENT_ACCOUNT_ADDRESS = privateKeyToAddress(DEPLOYMENT_ACCOUNT_PRIVATE_KEY)
@@ -168,13 +164,10 @@
   homeNonce++
 
   console.log('\n[Home] deploying Bridgeble token')
-  const erc677Contract = isRewardableBridge ? ERC677BridgeTokenRewardable : ERC677BridgeToken
+  const erc677Contract = isRewardableBridge || DEPLOY_REWARDABLE_TOKEN ? ERC677BridgeTokenRewardable : ERC677BridgeToken
   const erc677token = await deployContract(
-<<<<<<< HEAD
     erc677Contract,
-=======
     DEPLOY_REWARDABLE_TOKEN ? ERC677BridgeTokenRewardable : ERC677BridgeToken,
->>>>>>> b117b217
     [BRIDGEABLE_TOKEN_NAME, BRIDGEABLE_TOKEN_SYMBOL, BRIDGEABLE_TOKEN_DECIMALS],
     { from: DEPLOYMENT_ACCOUNT_ADDRESS, network: 'home', nonce: homeNonce }
   )
@@ -195,19 +188,11 @@
   assert.strictEqual(Web3Utils.hexToNumber(setBridgeContract.status), 1, 'Transaction Failed')
   homeNonce++
 
-<<<<<<< HEAD
-  if (isRewardableBridge && BLOCK_REWARD_ADDRESS !== ZERO_ADDRESS) {
-    console.log('\nset block reward contract on ERC677BridgeToken')
-    const setBlockRewardContractData = await erc677token.methods
-      .setBlockRewardContract(BLOCK_REWARD_ADDRESS)
-      .encodeABI()
-=======
-  if (DEPLOY_REWARDABLE_TOKEN) {
+  if (isRewardableBridge || DEPLOY_REWARDABLE_TOKEN) {
     console.log('\nset BlockReward contract on ERC677BridgeTokenRewardable')
     const setBlockRewardContractData = await erc677token.methods
       .setBlockRewardContract(BLOCK_REWARD_ADDRESS)
       .encodeABI({ from: DEPLOYMENT_ACCOUNT_ADDRESS })
->>>>>>> b117b217
     const setBlockRewardContract = await sendRawTxHome({
       data: setBlockRewardContractData,
       nonce: homeNonce,
@@ -215,13 +200,6 @@
       privateKey: deploymentPrivateKey,
       url: HOME_RPC_URL
     })
-<<<<<<< HEAD
-    assert.strictEqual(
-      Web3Utils.hexToNumber(setBlockRewardContract.status),
-      1,
-      'Transaction Failed'
-    )
-=======
     assert.strictEqual(Web3Utils.hexToNumber(setBlockRewardContract.status), 1, 'Transaction Failed')
     homeNonce++
 
@@ -237,7 +215,6 @@
       url: HOME_RPC_URL
     })
     assert.strictEqual(Web3Utils.hexToNumber(setStakingContract.status), 1, 'Transaction Failed')
->>>>>>> b117b217
     homeNonce++
   }
 
