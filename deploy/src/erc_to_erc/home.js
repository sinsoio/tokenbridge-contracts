--- conflicted
+++ resolved
@@ -7,16 +7,12 @@
   deployContract,
   privateKeyToAddress,
   sendRawTxHome,
-<<<<<<< HEAD
   upgradeProxy,
   initializeValidators,
   transferProxyOwnership,
   setBridgeContract,
   transferOwnership,
   assertStateWithRetry
-=======
-  logValidatorsAndRewardAccounts
->>>>>>> c7c84cf1
 } = require('../deploymentUtils')
 const { web3Home, deploymentPrivateKey, HOME_RPC_URL } = require('../web3')
 
@@ -58,252 +54,11 @@
 
 const DEPLOYMENT_ACCOUNT_ADDRESS = privateKeyToAddress(DEPLOYMENT_ACCOUNT_PRIVATE_KEY)
 
-<<<<<<< HEAD
+const isRewardableBridge = HOME_REWARDABLE === 'BOTH_DIRECTIONS'
+
 async function initializeBridge({ validatorsBridge, bridge, erc677token, initialNonce }) {
   let nonce = initialNonce
-
-  console.log(`Home Validators: ${validatorsBridge.options.address},
-  HOME_DAILY_LIMIT : ${HOME_DAILY_LIMIT} which is ${Web3Utils.fromWei(HOME_DAILY_LIMIT)} in eth,
-  HOME_MAX_AMOUNT_PER_TX: ${HOME_MAX_AMOUNT_PER_TX} which is ${Web3Utils.fromWei(
-    HOME_MAX_AMOUNT_PER_TX
-  )} in eth,
-  HOME_MIN_AMOUNT_PER_TX: ${HOME_MIN_AMOUNT_PER_TX} which is ${Web3Utils.fromWei(
-    HOME_MIN_AMOUNT_PER_TX
-  )} in eth,
-  HOME_GAS_PRICE: ${HOME_GAS_PRICE}, HOME_REQUIRED_BLOCK_CONFIRMATIONS : ${HOME_REQUIRED_BLOCK_CONFIRMATIONS}
-  `)
-  const initializeHomeBridgeData = await bridge.methods
-    .initialize(
-      validatorsBridge.options.address,
-      HOME_DAILY_LIMIT,
-      HOME_MAX_AMOUNT_PER_TX,
-      HOME_MIN_AMOUNT_PER_TX,
-      HOME_GAS_PRICE,
-      HOME_REQUIRED_BLOCK_CONFIRMATIONS,
-      erc677token.options.address,
-      FOREIGN_DAILY_LIMIT,
-      FOREIGN_MAX_AMOUNT_PER_TX,
-      HOME_BRIDGE_OWNER
-    )
-    .encodeABI()
-  const txInitializeHomeBridge = await sendRawTxHome({
-    data: initializeHomeBridgeData,
-    nonce,
-    to: bridge.options.address,
-    privateKey: deploymentPrivateKey,
-    url: HOME_RPC_URL
-  })
-  if (txInitializeHomeBridge.status) {
-    assert.strictEqual(
-      Web3Utils.hexToNumber(txInitializeHomeBridge.status),
-      1,
-      'Transaction Failed'
-    )
-  } else {
-    await assertStateWithRetry(bridge.methods.isInitialized().call, true)
-  }
-  nonce++
-
-  return nonce
-}
-=======
-const isRewardableBridge = HOME_REWARDABLE === 'true'
->>>>>>> c7c84cf1
-
-async function deployHome() {
-  let nonce = await web3Home.eth.getTransactionCount(DEPLOYMENT_ACCOUNT_ADDRESS)
-  console.log('deploying storage for home validators')
-  const storageValidatorsHome = await deployContract(EternalStorageProxy, [], {
-    from: DEPLOYMENT_ACCOUNT_ADDRESS,
-    nonce
-  })
-  console.log('[Home] BridgeValidators Storage: ', storageValidatorsHome.options.address)
-  nonce++
-
-  console.log('\ndeploying implementation for home validators')
-  const bridgeValidatorsContract =
-    isRewardableBridge && BLOCK_REWARD_ADDRESS === ZERO_ADDRESS
-      ? RewardableValidators
-      : BridgeValidators
-  const bridgeValidatorsHome = await deployContract(bridgeValidatorsContract, [], {
-    from: DEPLOYMENT_ACCOUNT_ADDRESS,
-    nonce
-  })
-  console.log('[Home] BridgeValidators Implementation: ', bridgeValidatorsHome.options.address)
-  nonce++
-
-  console.log('\nhooking up eternal storage to BridgeValidators')
-  await upgradeProxy({
-    proxy: storageValidatorsHome,
-    implementationAddress: bridgeValidatorsHome.options.address,
-    version: '1',
-    nonce,
-    url: HOME_RPC_URL
-  })
-  nonce++
-
-  console.log('\ninitializing Home Bridge Validators with following parameters:\n')
-<<<<<<< HEAD
-  await initializeValidators({
-    contract: bridgeValidatorsHome,
-    isRewardableBridge: false,
-    requiredNumber: REQUIRED_NUMBER_OF_VALIDATORS,
-    validators: VALIDATORS,
-    rewardAccounts: [],
-    owner: HOME_VALIDATORS_OWNER,
-    nonce,
-=======
-  bridgeValidatorsHome.options.address = storageValidatorsHome.options.address
-
-  let initializeData
-
-  if (isRewardableBridge && BLOCK_REWARD_ADDRESS === ZERO_ADDRESS) {
-    console.log(
-      `REQUIRED_NUMBER_OF_VALIDATORS: ${REQUIRED_NUMBER_OF_VALIDATORS}, HOME_VALIDATORS_OWNER: ${HOME_VALIDATORS_OWNER}`
-    )
-    logValidatorsAndRewardAccounts(VALIDATORS, VALIDATORS_REWARD_ACCOUNTS)
-    initializeData = await bridgeValidatorsHome.methods
-      .initialize(
-        REQUIRED_NUMBER_OF_VALIDATORS,
-        VALIDATORS,
-        VALIDATORS_REWARD_ACCOUNTS,
-        HOME_VALIDATORS_OWNER
-      )
-      .encodeABI()
-  } else {
-    console.log(
-      `REQUIRED_NUMBER_OF_VALIDATORS: ${REQUIRED_NUMBER_OF_VALIDATORS}, VALIDATORS: ${VALIDATORS}`
-    )
-    initializeData = await bridgeValidatorsHome.methods
-      .initialize(REQUIRED_NUMBER_OF_VALIDATORS, VALIDATORS, HOME_VALIDATORS_OWNER)
-      .encodeABI()
-  }
-  const txInitialize = await sendRawTxHome({
-    data: initializeData,
-    nonce: homeNonce,
-    to: bridgeValidatorsHome.options.address,
-    privateKey: deploymentPrivateKey,
->>>>>>> c7c84cf1
-    url: HOME_RPC_URL
-  })
-  nonce++
-
-  console.log('transferring proxy ownership to multisig for Validators Proxy contract')
-  await transferProxyOwnership({
-    proxy: storageValidatorsHome,
-    newOwner: HOME_UPGRADEABLE_ADMIN,
-    nonce,
-    url: HOME_RPC_URL
-  })
-  nonce++
-
-  console.log('\ndeploying homeBridge storage\n')
-  const homeBridgeStorage = await deployContract(EternalStorageProxy, [], {
-    from: DEPLOYMENT_ACCOUNT_ADDRESS,
-    nonce
-  })
-  nonce++
-  console.log('[Home] HomeBridge Storage: ', homeBridgeStorage.options.address)
-
-  console.log('\ndeploying homeBridge implementation\n')
-  const bridgeContract =
-    isRewardableBridge && BLOCK_REWARD_ADDRESS !== ZERO_ADDRESS ? POSDAOHomeBridge : HomeBridge
-  const homeBridgeImplementation = await deployContract(bridgeContract, [], {
-    from: DEPLOYMENT_ACCOUNT_ADDRESS,
-    nonce
-  })
-  nonce++
-  console.log('[Home] HomeBridge Implementation: ', homeBridgeImplementation.options.address)
-
-  console.log('\nhooking up HomeBridge storage to HomeBridge implementation')
-  await upgradeProxy({
-    proxy: homeBridgeStorage,
-    implementationAddress: homeBridgeImplementation.options.address,
-    version: '1',
-    nonce,
-    url: HOME_RPC_URL
-  })
-  nonce++
-
-  console.log('\n[Home] deploying Bridgeble token')
-  const erc677Contract =
-    (isRewardableBridge && BLOCK_REWARD_ADDRESS !== ZERO_ADDRESS) || DEPLOY_REWARDABLE_TOKEN
-      ? ERC677BridgeTokenRewardable
-      : ERC677BridgeToken
-  const erc677token = await deployContract(
-    erc677Contract,
-    [BRIDGEABLE_TOKEN_NAME, BRIDGEABLE_TOKEN_SYMBOL, BRIDGEABLE_TOKEN_DECIMALS],
-    { from: DEPLOYMENT_ACCOUNT_ADDRESS, network: 'home', nonce }
-  )
-  nonce++
-  console.log('[Home] Bridgeble Token: ', erc677token.options.address)
-
-  console.log('\nset bridge contract on ERC677BridgeToken')
-  await setBridgeContract({
-    contract: erc677token,
-    bridgeAddress: homeBridgeStorage.options.address,
-    nonce,
-    url: HOME_RPC_URL
-  })
-  nonce++
-
-  if ((isRewardableBridge && BLOCK_REWARD_ADDRESS !== ZERO_ADDRESS) || DEPLOY_REWARDABLE_TOKEN) {
-    console.log('\nset BlockReward contract on ERC677BridgeTokenRewardable')
-    const setBlockRewardContractData = await erc677token.methods
-      .setBlockRewardContract(BLOCK_REWARD_ADDRESS)
-      .encodeABI({ from: DEPLOYMENT_ACCOUNT_ADDRESS })
-    const setBlockRewardContract = await sendRawTxHome({
-      data: setBlockRewardContractData,
-      nonce: homeNonce,
-      to: erc677token.options.address,
-      privateKey: deploymentPrivateKey,
-      url: HOME_RPC_URL
-    })
-    assert.strictEqual(
-      Web3Utils.hexToNumber(setBlockRewardContract.status),
-      1,
-      'Transaction Failed'
-    )
-    homeNonce++
-  }
-
-  if (DEPLOY_REWARDABLE_TOKEN) {
-    console.log('\nset Staking contract on ERC677BridgeTokenRewardable')
-    const setStakingContractData = await erc677token.methods
-      .setStakingContract(DPOS_STAKING_ADDRESS)
-      .encodeABI({ from: DEPLOYMENT_ACCOUNT_ADDRESS })
-    const setStakingContract = await sendRawTxHome({
-      data: setStakingContractData,
-      nonce: homeNonce,
-      to: erc677token.options.address,
-      privateKey: deploymentPrivateKey,
-      url: HOME_RPC_URL
-    })
-    assert.strictEqual(Web3Utils.hexToNumber(setStakingContract.status), 1, 'Transaction Failed')
-    homeNonce++
-  }
-
-  console.log('transferring ownership of Bridgeble token to homeBridge contract')
-  await transferOwnership({
-    contract: erc677token,
-    newOwner: homeBridgeStorage.options.address,
-    nonce,
-    url: HOME_RPC_URL
-  })
-  nonce++
-
-<<<<<<< HEAD
-  console.log('\ninitializing Home Bridge with following parameters:\n')
-  homeBridgeImplementation.options.address = homeBridgeStorage.options.address
-
-  nonce = await initializeBridge({
-    validatorsBridge: storageValidatorsHome,
-    bridge: homeBridgeImplementation,
-    erc677token,
-    initialNonce: nonce
-=======
   let initializeHomeBridgeData
-  homeBridgeImplementation.options.address = homeBridgeStorage.options.address
 
   if (isRewardableBridge && BLOCK_REWARD_ADDRESS !== ZERO_ADDRESS) {
     console.log('\ndeploying implementation for fee manager')
@@ -349,8 +104,7 @@
       )
       .encodeABI()
   } else {
-    console.log('\ninitializing Home Bridge with following parameters:\n')
-    console.log(`Home Validators: ${storageValidatorsHome.options.address},
+    console.log(`Home Validators: ${validatorsBridge.options.address},
     HOME_DAILY_LIMIT : ${HOME_DAILY_LIMIT} which is ${Web3Utils.fromWei(HOME_DAILY_LIMIT)} in eth,
     HOME_MAX_AMOUNT_PER_TX: ${HOME_MAX_AMOUNT_PER_TX} which is ${Web3Utils.fromWei(
       HOME_MAX_AMOUNT_PER_TX
@@ -360,10 +114,9 @@
     )} in eth,
     HOME_GAS_PRICE: ${HOME_GAS_PRICE}, HOME_REQUIRED_BLOCK_CONFIRMATIONS : ${HOME_REQUIRED_BLOCK_CONFIRMATIONS}
     `)
-
-    initializeHomeBridgeData = await homeBridgeImplementation.methods
+    initializeHomeBridgeData = await bridge.methods
       .initialize(
-        storageValidatorsHome.options.address,
+        validatorsBridge.options.address,
         HOME_DAILY_LIMIT,
         HOME_MAX_AMOUNT_PER_TX,
         HOME_MIN_AMOUNT_PER_TX,
@@ -379,11 +132,182 @@
 
   const txInitializeHomeBridge = await sendRawTxHome({
     data: initializeHomeBridgeData,
-    nonce: homeNonce,
-    to: homeBridgeStorage.options.address,
+    nonce,
+    to: bridge.options.address,
     privateKey: deploymentPrivateKey,
     url: HOME_RPC_URL
->>>>>>> c7c84cf1
+  })
+  if (txInitializeHomeBridge.status) {
+    assert.strictEqual(
+      Web3Utils.hexToNumber(txInitializeHomeBridge.status),
+      1,
+      'Transaction Failed'
+    )
+  } else {
+    await assertStateWithRetry(bridge.methods.isInitialized().call, true)
+  }
+  nonce++
+
+  return nonce
+}
+
+async function deployHome() {
+  let nonce = await web3Home.eth.getTransactionCount(DEPLOYMENT_ACCOUNT_ADDRESS)
+  console.log('deploying storage for home validators')
+  const storageValidatorsHome = await deployContract(EternalStorageProxy, [], {
+    from: DEPLOYMENT_ACCOUNT_ADDRESS,
+    nonce
+  })
+  console.log('[Home] BridgeValidators Storage: ', storageValidatorsHome.options.address)
+  nonce++
+
+  console.log('\ndeploying implementation for home validators')
+  const bridgeValidatorsContract =
+    isRewardableBridge && BLOCK_REWARD_ADDRESS === ZERO_ADDRESS
+      ? RewardableValidators
+      : BridgeValidators
+  const bridgeValidatorsHome = await deployContract(bridgeValidatorsContract, [], {
+    from: DEPLOYMENT_ACCOUNT_ADDRESS,
+    nonce
+  })
+  console.log('[Home] BridgeValidators Implementation: ', bridgeValidatorsHome.options.address)
+  nonce++
+
+  console.log('\nhooking up eternal storage to BridgeValidators')
+  await upgradeProxy({
+    proxy: storageValidatorsHome,
+    implementationAddress: bridgeValidatorsHome.options.address,
+    version: '1',
+    nonce,
+    url: HOME_RPC_URL
+  })
+  nonce++
+
+  console.log('\ninitializing Home Bridge Validators with following parameters:\n')
+  await initializeValidators({
+    contract: bridgeValidatorsHome,
+    isRewardableBridge: isRewardableBridge && BLOCK_REWARD_ADDRESS === ZERO_ADDRESS,
+    requiredNumber: REQUIRED_NUMBER_OF_VALIDATORS,
+    validators: VALIDATORS,
+    rewardAccounts: VALIDATORS_REWARD_ACCOUNTS,
+    owner: HOME_VALIDATORS_OWNER,
+    nonce,
+    url: HOME_RPC_URL
+  })
+  nonce++
+
+  console.log('transferring proxy ownership to multisig for Validators Proxy contract')
+  await transferProxyOwnership({
+    proxy: storageValidatorsHome,
+    newOwner: HOME_UPGRADEABLE_ADMIN,
+    nonce,
+    url: HOME_RPC_URL
+  })
+  nonce++
+
+  console.log('\ndeploying homeBridge storage\n')
+  const homeBridgeStorage = await deployContract(EternalStorageProxy, [], {
+    from: DEPLOYMENT_ACCOUNT_ADDRESS,
+    nonce
+  })
+  nonce++
+  console.log('[Home] HomeBridge Storage: ', homeBridgeStorage.options.address)
+
+  console.log('\ndeploying homeBridge implementation\n')
+  const bridgeContract =
+    isRewardableBridge && BLOCK_REWARD_ADDRESS !== ZERO_ADDRESS ? POSDAOHomeBridge : HomeBridge
+  const homeBridgeImplementation = await deployContract(bridgeContract, [], {
+    from: DEPLOYMENT_ACCOUNT_ADDRESS,
+    nonce
+  })
+  nonce++
+  console.log('[Home] HomeBridge Implementation: ', homeBridgeImplementation.options.address)
+
+  console.log('\nhooking up HomeBridge storage to HomeBridge implementation')
+  await upgradeProxy({
+    proxy: homeBridgeStorage,
+    implementationAddress: homeBridgeImplementation.options.address,
+    version: '1',
+    nonce,
+    url: HOME_RPC_URL
+  })
+  nonce++
+
+  console.log('\n[Home] deploying Bridgeble token')
+  const erc677Contract =
+    (isRewardableBridge && BLOCK_REWARD_ADDRESS !== ZERO_ADDRESS) || DEPLOY_REWARDABLE_TOKEN
+      ? ERC677BridgeTokenRewardable
+      : ERC677BridgeToken
+  const erc677token = await deployContract(
+    erc677Contract,
+    [BRIDGEABLE_TOKEN_NAME, BRIDGEABLE_TOKEN_SYMBOL, BRIDGEABLE_TOKEN_DECIMALS],
+    { from: DEPLOYMENT_ACCOUNT_ADDRESS, network: 'home', nonce }
+  )
+  nonce++
+  console.log('[Home] Bridgeble Token: ', erc677token.options.address)
+
+  console.log('\nset bridge contract on ERC677BridgeToken')
+  await setBridgeContract({
+    contract: erc677token,
+    bridgeAddress: homeBridgeStorage.options.address,
+    nonce,
+    url: HOME_RPC_URL
+  })
+  nonce++
+
+  if ((isRewardableBridge && BLOCK_REWARD_ADDRESS !== ZERO_ADDRESS) || DEPLOY_REWARDABLE_TOKEN) {
+    console.log('\nset BlockReward contract on ERC677BridgeTokenRewardable')
+    const setBlockRewardContractData = await erc677token.methods
+      .setBlockRewardContract(BLOCK_REWARD_ADDRESS)
+      .encodeABI({ from: DEPLOYMENT_ACCOUNT_ADDRESS })
+    const setBlockRewardContract = await sendRawTxHome({
+      data: setBlockRewardContractData,
+      nonce: homeNonce,
+      to: erc677token.options.address,
+      privateKey: deploymentPrivateKey,
+      url: HOME_RPC_URL
+    })
+    assert.strictEqual(
+      Web3Utils.hexToNumber(setBlockRewardContract.status),
+      1,
+      'Transaction Failed'
+    )
+    homeNonce++
+  }
+
+  if (DEPLOY_REWARDABLE_TOKEN) {
+    console.log('\nset Staking contract on ERC677BridgeTokenRewardable')
+    const setStakingContractData = await erc677token.methods
+      .setStakingContract(DPOS_STAKING_ADDRESS)
+      .encodeABI({ from: DEPLOYMENT_ACCOUNT_ADDRESS })
+    const setStakingContract = await sendRawTxHome({
+      data: setStakingContractData,
+      nonce: homeNonce,
+      to: erc677token.options.address,
+      privateKey: deploymentPrivateKey,
+      url: HOME_RPC_URL
+    })
+    assert.strictEqual(Web3Utils.hexToNumber(setStakingContract.status), 1, 'Transaction Failed')
+    homeNonce++
+  }
+
+  console.log('transferring ownership of Bridgeble token to homeBridge contract')
+  await transferOwnership({
+    contract: erc677token,
+    newOwner: homeBridgeStorage.options.address,
+    nonce,
+    url: HOME_RPC_URL
+  })
+  nonce++
+
+  console.log('\ninitializing Home Bridge with following parameters:\n')
+  homeBridgeImplementation.options.address = homeBridgeStorage.options.address
+
+  nonce = await initializeBridge({
+    validatorsBridge: storageValidatorsHome,
+    bridge: homeBridgeImplementation,
+    erc677token,
+    initialNonce: nonce
   })
 
   console.log('transferring proxy ownership to multisig for Home bridge Proxy contract')
