--- conflicted
+++ resolved
@@ -70,12 +70,8 @@
       ERC20_TOKEN_ADDRESS,
       FOREIGN_REQUIRED_BLOCK_CONFIRMATIONS,
       FOREIGN_GAS_PRICE,
-<<<<<<< HEAD
-      [FOREIGN_MAX_AMOUNT_PER_TX, HOME_DAILY_LIMIT, HOME_MAX_AMOUNT_PER_TX, HOME_MIN_AMOUNT_PER_TX],
-=======
       [FOREIGN_DAILY_LIMIT, FOREIGN_MAX_AMOUNT_PER_TX, FOREIGN_MIN_AMOUNT_PER_TX],
-      [HOME_DAILY_LIMIT, HOME_MAX_AMOUNT_PER_TX],
->>>>>>> cc771828
+      [HOME_DAILY_LIMIT, HOME_MAX_AMOUNT_PER_TX, HOME_MIN_AMOUNT_PER_TX],
       FOREIGN_BRIDGE_OWNER,
       foreignToHomeDecimalShift,
       homeBridgeAddress
