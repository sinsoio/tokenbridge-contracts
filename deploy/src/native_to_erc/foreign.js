--- conflicted
+++ resolved
@@ -39,13 +39,9 @@
   HOME_MAX_AMOUNT_PER_TX,
   DEPLOY_REWARDABLE_TOKEN,
   BLOCK_REWARD_ADDRESS,
-<<<<<<< HEAD
-  DPOS_VALIDATOR_SET_ADDRESS,
+  DPOS_STAKING_ADDRESS,
   FOREIGN_REWARDABLE,
   HOME_TRANSACTIONS_FEE
-=======
-  DPOS_STAKING_ADDRESS
->>>>>>> 39316a04
 } = env
 
 const DEPLOYMENT_ACCOUNT_ADDRESS = privateKeyToAddress(DEPLOYMENT_ACCOUNT_PRIVATE_KEY)
@@ -342,15 +338,7 @@
       privateKey: deploymentPrivateKey,
       url: FOREIGN_RPC_URL
     })
-<<<<<<< HEAD
-    assert.strictEqual(
-      Web3Utils.hexToNumber(setValidatorSetContract.status),
-      1,
-      'Transaction Failed'
-    )
-=======
-    assert.equal(Web3Utils.hexToNumber(setStakingContract.status), 1, 'Transaction Failed')
->>>>>>> 39316a04
+    assert.strictEqual(Web3Utils.hexToNumber(setStakingContract.status), 1, 'Transaction Failed')
     foreignNonce++
   }
 
