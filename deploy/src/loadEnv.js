const path = require('path')
require('dotenv').config({
  path: path.join(__dirname, '..', '.env')
})
const { isAddress, toBN } = require('web3').utils
const envalid = require('envalid')
const { ZERO_ADDRESS, EVM_TYPES } = require('./constants')

const homePrefix = 'HOME'
const foreignPrefix = 'FOREIGN'

// Validations and constants
const evmVersions = [EVM_TYPES.BYZANTIUM, EVM_TYPES.SPURIOUSDRAGON]
const validBridgeModes = ['NATIVE_TO_ERC', 'ERC_TO_ERC', 'ERC_TO_NATIVE', 'ARBITRARY_MESSAGE']
const validRewardModes = ['false', 'ONE_DIRECTION', 'BOTH_DIRECTIONS']
const validFeeManagerTypes = ['BRIDGE_VALIDATORS_REWARD', 'POSDAO_REWARD']
const bigNumValidator = envalid.makeValidator(x => toBN(x))
const validateAddress = address => {
  if (isAddress(address)) {
    return address
  }

  throw new Error(`Invalid address: ${address}`)
}
const addressValidator = envalid.makeValidator(validateAddress)
const addressesValidator = envalid.makeValidator(addresses => {
  addresses.split(' ').forEach(validateAddress)
  return addresses
})
const validateRewardableAddresses = (validators, rewards) => {
  const validatorsLength = validators ? validators.split(' ').length : 0
  const validatorsRewardLength = rewards ? rewards.split(' ').length : 0
  if (validatorsLength !== validatorsRewardLength) {
    throw new Error(
      `List of rewards accounts (${validatorsRewardLength} accounts) should be the same length as list of validators (${validatorsLength} accounts)`
    )
  }
}

function checkValidators(validators, requiredValidators) {
  if (validators.split(' ').length < requiredValidators) {
    throw new Error(
      `The number of validators VALIDATORS = ${
        validators.split(' ').length
      } should be bigger or equal the number of required signatures REQUIRED_NUMBER_OF_VALIDATORS = ${requiredValidators} .`
    )
  }
}

function checkGasPrices(gasPrice, prefix) {
  if (gasPrice.isZero()) {
    throw new Error(`${prefix}_GAS_PRICE should be bigger than zero.`)
  }
}

function checkBlockConfirmations(confirmations, prefix) {
  if (confirmations <= 0) {
    throw new Error(`${prefix}_REQUIRED_BLOCK_CONFIRMATIONS should be bigger than zero.`)
  }
}

function checkLimits(min, max, daily, prefix) {
  if (min.isZero() || min.gte(max) || max.gte(daily)) {
    throw new Error(
      `Limit parameters should be defined as 0 < ${prefix}_MIN_AMOUNT_PER_TX < ${prefix}_MAX_AMOUNT_PER_TX < ${prefix}_DAILY_LIMIT`
    )
  }
}

const {
  BRIDGE_MODE,
  HOME_REWARDABLE,
  FOREIGN_REWARDABLE,
  VALIDATORS,
  VALIDATORS_REWARD_ACCOUNTS,
  DEPLOY_REWARDABLE_TOKEN,
  HOME_FEE_MANAGER_TYPE,
  ERC20_EXTENDED_BY_ERC677,
  HOME_EVM_VERSION,
  FOREIGN_EVM_VERSION
} = process.env

// Types validations

if (HOME_EVM_VERSION) {
  if (!evmVersions.includes(HOME_EVM_VERSION)) {
    throw new Error(
      `Invalid Home EVM Version: ${HOME_EVM_VERSION}. Supported values are ${evmVersions}`
    )
  }
}

if (FOREIGN_EVM_VERSION) {
  if (!evmVersions.includes(FOREIGN_EVM_VERSION)) {
    throw new Error(
      `Invalid Foreign EVM Version: ${FOREIGN_EVM_VERSION}. Supported values are ${evmVersions}`
    )
  }
}

if (!validBridgeModes.includes(BRIDGE_MODE)) {
  throw new Error(`Invalid bridge mode: ${BRIDGE_MODE}`)
}

let validations = {
  DEPLOYMENT_ACCOUNT_PRIVATE_KEY: envalid.str(),
  DEPLOYMENT_GAS_LIMIT_EXTRA: envalid.num(),
  HOME_DEPLOYMENT_GAS_PRICE: bigNumValidator(),
  FOREIGN_DEPLOYMENT_GAS_PRICE: bigNumValidator(),
  GET_RECEIPT_INTERVAL_IN_MILLISECONDS: bigNumValidator(),
  HOME_RPC_URL: envalid.str(),
  HOME_BRIDGE_OWNER: addressValidator(),
  HOME_VALIDATORS_OWNER: addressesValidator(),
  HOME_UPGRADEABLE_ADMIN: addressValidator(),
  HOME_MAX_AMOUNT_PER_TX: bigNumValidator(),
  HOME_REQUIRED_BLOCK_CONFIRMATIONS: envalid.num(),
  HOME_GAS_PRICE: bigNumValidator(),
  FOREIGN_RPC_URL: envalid.str(),
  FOREIGN_BRIDGE_OWNER: addressValidator(),
  FOREIGN_VALIDATORS_OWNER: addressValidator(),
  FOREIGN_UPGRADEABLE_ADMIN: addressValidator(),
  FOREIGN_REQUIRED_BLOCK_CONFIRMATIONS: envalid.num(),
  FOREIGN_GAS_PRICE: bigNumValidator(),
  FOREIGN_MAX_AMOUNT_PER_TX: bigNumValidator(),
  FOREIGN_DAILY_LIMIT: bigNumValidator(),
  REQUIRED_NUMBER_OF_VALIDATORS: envalid.num(),
  VALIDATORS: addressesValidator()
}

if (BRIDGE_MODE !== 'ARBITRARY_MESSAGE') {
  validations = {
    ...validations,
    HOME_DAILY_LIMIT: bigNumValidator(),
    HOME_MIN_AMOUNT_PER_TX: bigNumValidator()
  }

  if (!validRewardModes.includes(HOME_REWARDABLE)) {
    throw new Error(
      `Invalid HOME_REWARDABLE: ${HOME_REWARDABLE}. Supported values are ${validRewardModes}`
    )
  }

  if (!validRewardModes.includes(FOREIGN_REWARDABLE)) {
    throw new Error(
      `Invalid FOREIGN_REWARDABLE: ${FOREIGN_REWARDABLE}. Supported values are ${validRewardModes}`
    )
  }
}

if (BRIDGE_MODE === 'NATIVE_TO_ERC') {
  validations = {
    ...validations,
    BRIDGEABLE_TOKEN_NAME: envalid.str(),
    BRIDGEABLE_TOKEN_SYMBOL: envalid.str(),
    BRIDGEABLE_TOKEN_DECIMALS: envalid.num(),
    FOREIGN_MIN_AMOUNT_PER_TX: bigNumValidator(),
    DEPLOY_REWARDABLE_TOKEN: envalid.bool()
  }

  if (DEPLOY_REWARDABLE_TOKEN === 'true') {
    validations = {
      ...validations,
      DPOS_STAKING_ADDRESS: addressValidator(),
      BLOCK_REWARD_ADDRESS: addressValidator()
    }
  }
}

if (BRIDGE_MODE === 'ERC_TO_ERC') {
  validations = {
    ...validations,
    ERC20_TOKEN_ADDRESS: addressValidator(),
    BRIDGEABLE_TOKEN_NAME: envalid.str(),
    BRIDGEABLE_TOKEN_SYMBOL: envalid.str(),
    BRIDGEABLE_TOKEN_DECIMALS: envalid.num(),
    DEPLOY_REWARDABLE_TOKEN: envalid.bool(),
    ERC20_EXTENDED_BY_ERC677: envalid.bool()
  }

  if (ERC20_EXTENDED_BY_ERC677 === 'true') {
    validations = {
      ...validations,
      FOREIGN_MIN_AMOUNT_PER_TX: bigNumValidator()
    }
  }

  if (DEPLOY_REWARDABLE_TOKEN === 'true') {
    validations = {
      ...validations,
      DPOS_STAKING_ADDRESS: addressValidator(),
      BLOCK_REWARD_ADDRESS: addressValidator()
    }
  }
}

if (BRIDGE_MODE === 'ERC_TO_NATIVE') {
  validations = {
    ...validations,
    ERC20_TOKEN_ADDRESS: addressValidator(),
    BLOCK_REWARD_ADDRESS: addressValidator({
      default: ZERO_ADDRESS
    })
  }
}

if (HOME_REWARDABLE !== 'false' || FOREIGN_REWARDABLE !== 'false') {
  validateRewardableAddresses(VALIDATORS, VALIDATORS_REWARD_ACCOUNTS)
  validations = {
    ...validations,
    VALIDATORS_REWARD_ACCOUNTS: addressesValidator(),
    HOME_TRANSACTIONS_FEE: envalid.num(),
    FOREIGN_TRANSACTIONS_FEE: envalid.num()
  }
}

const env = envalid.cleanEnv(process.env, validations)

// Logic validations
checkValidators(env.VALIDATORS, env.REQUIRED_NUMBER_OF_VALIDATORS)
checkGasPrices(env.FOREIGN_GAS_PRICE, foreignPrefix)
checkBlockConfirmations(env.HOME_REQUIRED_BLOCK_CONFIRMATIONS, homePrefix)
checkBlockConfirmations(env.FOREIGN_REQUIRED_BLOCK_CONFIRMATIONS, foreignPrefix)
checkLimits(
  env.HOME_MIN_AMOUNT_PER_TX,
  env.HOME_MAX_AMOUNT_PER_TX,
  env.HOME_DAILY_LIMIT,
  homePrefix
)

if (env.BRIDGE_MODE === 'NATIVE_TO_ERC') {
  checkGasPrices(env.HOME_GAS_PRICE, homePrefix)
  checkLimits(
    env.FOREIGN_MIN_AMOUNT_PER_TX,
    env.FOREIGN_MAX_AMOUNT_PER_TX,
    env.FOREIGN_DAILY_LIMIT,
    foreignPrefix
  )
  if (env.FOREIGN_REWARDABLE === 'BOTH_DIRECTIONS') {
    throw new Error(
      `FOREIGN_REWARDABLE: ${env.FOREIGN_REWARDABLE} is not supported on ${
        env.BRIDGE_MODE
      } bridge mode`
    )
  }

  if (env.HOME_REWARDABLE === 'BOTH_DIRECTIONS' && env.FOREIGN_REWARDABLE === 'ONE_DIRECTION') {
    throw new Error(
      `Combination of HOME_REWARDABLE: ${env.HOME_REWARDABLE} and FOREIGN_REWARDABLE: ${
        env.FOREIGN_REWARDABLE
      } should be avoided on ${env.BRIDGE_MODE} bridge mode.`
    )
  }
}

if (env.BRIDGE_MODE === 'ERC_TO_ERC') {
  if (env.ERC20_EXTENDED_BY_ERC677) {
    checkLimits(
      env.FOREIGN_MIN_AMOUNT_PER_TX,
      env.FOREIGN_MAX_AMOUNT_PER_TX,
      env.FOREIGN_DAILY_LIMIT,
      foreignPrefix
    )
  } else if (env.FOREIGN_MAX_AMOUNT_PER_TX.gte(env.FOREIGN_DAILY_LIMIT)) {
    throw new Error(`FOREIGN_DAILY_LIMIT should be greater than FOREIGN_MAX_AMOUNT_PER_TX`)
  }

  if (env.HOME_REWARDABLE === 'BOTH_DIRECTIONS' && env.BLOCK_REWARD_ADDRESS === ZERO_ADDRESS) {
    throw new Error(
      'Collecting fees on Home Network on ERC_TO_ERC mode without Block Reward contract is not supported.'
    )
  }

  if (env.FOREIGN_REWARDABLE !== 'false') {
    throw new Error(
      `Collecting fees on Foreign Network on ${env.BRIDGE_MODE} bridge mode is not supported.`
    )
  }
}

if (env.BRIDGE_MODE === 'ERC_TO_NATIVE') {
  if (env.FOREIGN_MAX_AMOUNT_PER_TX.gte(env.FOREIGN_DAILY_LIMIT)) {
    throw new Error(`FOREIGN_DAILY_LIMIT should be greater than FOREIGN_MAX_AMOUNT_PER_TX`)
  }

  if (HOME_REWARDABLE === 'ONE_DIRECTION') {
    throw new Error(
      `Only BOTH_DIRECTIONS is supported for collecting fees on Home Network on ${BRIDGE_MODE} bridge mode.`
    )
  }

  if (FOREIGN_REWARDABLE !== 'false') {
    throw new Error(
      `Collecting fees on Foreign Network on ${BRIDGE_MODE} bridge mode is not supported.`
    )
  }

  if (HOME_REWARDABLE === 'BOTH_DIRECTIONS') {
    if (!validFeeManagerTypes.includes(HOME_FEE_MANAGER_TYPE)) {
      throw new Error(
        `Invalid fee manager type: HOME_FEE_MANAGER_TYPE = ${HOME_FEE_MANAGER_TYPE}. Supported values are ${validFeeManagerTypes}`
      )
    }
  }
}

<<<<<<< HEAD
if (
  BRIDGE_MODE !== 'ARBITRARY_MESSAGE' &&
  (HOME_REWARDABLE !== 'false' || FOREIGN_REWARDABLE !== 'false')
) {
  validateRewardableAddresses(VALIDATORS, VALIDATORS_REWARD_ACCOUNTS)
  validations = {
    ...validations,
    VALIDATORS_REWARD_ACCOUNTS: addressesValidator(),
    HOME_TRANSACTIONS_FEE: envalid.num(),
    FOREIGN_TRANSACTIONS_FEE: envalid.num()
  }
}

const env = envalid.cleanEnv(process.env, validations)

if (
  env.BRIDGE_MODE === 'ERC_TO_ERC' &&
  env.HOME_REWARDABLE === 'true' &&
  env.BLOCK_REWARD_ADDRESS === ZERO_ADDRESS
) {
  throw new Error(
    'Collecting fees on Home Network on ERC_TO_ERC mode without Block Reward contract is not supported.'
  )
}

=======
>>>>>>> a747842c
module.exports = env<|MERGE_RESOLUTION|>--- conflicted
+++ resolved
@@ -122,7 +122,6 @@
   FOREIGN_REQUIRED_BLOCK_CONFIRMATIONS: envalid.num(),
   FOREIGN_GAS_PRICE: bigNumValidator(),
   FOREIGN_MAX_AMOUNT_PER_TX: bigNumValidator(),
-  FOREIGN_DAILY_LIMIT: bigNumValidator(),
   REQUIRED_NUMBER_OF_VALIDATORS: envalid.num(),
   VALIDATORS: addressesValidator()
 }
@@ -131,7 +130,8 @@
   validations = {
     ...validations,
     HOME_DAILY_LIMIT: bigNumValidator(),
-    HOME_MIN_AMOUNT_PER_TX: bigNumValidator()
+    HOME_MIN_AMOUNT_PER_TX: bigNumValidator(),
+    FOREIGN_DAILY_LIMIT: bigNumValidator()
   }
 
   if (!validRewardModes.includes(HOME_REWARDABLE)) {
@@ -303,32 +303,4 @@
   }
 }
 
-<<<<<<< HEAD
-if (
-  BRIDGE_MODE !== 'ARBITRARY_MESSAGE' &&
-  (HOME_REWARDABLE !== 'false' || FOREIGN_REWARDABLE !== 'false')
-) {
-  validateRewardableAddresses(VALIDATORS, VALIDATORS_REWARD_ACCOUNTS)
-  validations = {
-    ...validations,
-    VALIDATORS_REWARD_ACCOUNTS: addressesValidator(),
-    HOME_TRANSACTIONS_FEE: envalid.num(),
-    FOREIGN_TRANSACTIONS_FEE: envalid.num()
-  }
-}
-
-const env = envalid.cleanEnv(process.env, validations)
-
-if (
-  env.BRIDGE_MODE === 'ERC_TO_ERC' &&
-  env.HOME_REWARDABLE === 'true' &&
-  env.BLOCK_REWARD_ADDRESS === ZERO_ADDRESS
-) {
-  throw new Error(
-    'Collecting fees on Home Network on ERC_TO_ERC mode without Block Reward contract is not supported.'
-  )
-}
-
-=======
->>>>>>> a747842c
 module.exports = env