--- conflicted
+++ resolved
@@ -121,9 +121,6 @@
   `)
   homeBridgeImplementation.options.address = homeBridgeStorage.options.address
   const initializeHomeBridgeData = await homeBridgeImplementation.methods.initialize(
-<<<<<<< HEAD
-    storageValidatorsHome.options.address, HOME_DAILY_LIMIT, HOME_MAX_AMOUNT_PER_TX, HOME_MIN_AMOUNT_PER_TX, HOME_GAS_PRICE, HOME_REQUIRED_BLOCK_CONFIRMATIONS, HOME_BRIDGE_OWNER
-=======
     storageValidatorsHome.options.address,
     HOME_DAILY_LIMIT,
     HOME_MAX_AMOUNT_PER_TX,
@@ -131,8 +128,8 @@
     HOME_GAS_PRICE,
     HOME_REQUIRED_BLOCK_CONFIRMATIONS,
     FOREIGN_DAILY_LIMIT,
-    FOREIGN_MAX_AMOUNT_PER_TX
->>>>>>> 96239886
+    FOREIGN_MAX_AMOUNT_PER_TX,
+    HOME_BRIDGE_OWNER
   ).encodeABI({from: DEPLOYMENT_ACCOUNT_ADDRESS});
   const txInitializeHomeBridge = await sendRawTx({
     data: initializeHomeBridgeData,
