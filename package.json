--- conflicted
+++ resolved
@@ -16,11 +16,7 @@
     "ganache-cli": "^6.1.0",
     "openzeppelin-solidity": "^1.10.0",
     "truffle": "4.1.11",
-<<<<<<< HEAD
     "web3-utils": "1.0.0-beta.34"
-=======
-    "web3-utils": "^1.0.0-beta.34"
->>>>>>> b117b217
   },
   "devDependencies": {
     "chai": "^4.1.2",
